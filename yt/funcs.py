--- conflicted
+++ resolved
@@ -626,11 +626,10 @@
     if not os.path.exists(my_dir):
         only_on_root(os.makedirs, my_dir)
 
-<<<<<<< HEAD
 def camelcase_to_underscore(name):
     s1 = re.sub('(.)([A-Z][a-z]+)', r'\1_\2', name)
     return re.sub('([a-z0-9])([A-Z])', r'\1_\2', s1).lower()
-=======
+
 def set_intersection(some_list):
     if len(some_list) == 0: return set([])
     # This accepts a list of iterables, which we get the intersection of.
@@ -656,5 +655,4 @@
     mem_check = MemoryChecker(e, interval)
     mem_check.start()
     yield
-    e.set()
->>>>>>> 90cb11b7
+    e.set()