"""
Useful functions.  If non-original, see function for citation.



"""

#-----------------------------------------------------------------------------
# Copyright (c) 2013, yt Development Team.
#
# Distributed under the terms of the Modified BSD License.
#
# The full license is in the file COPYING.txt, distributed with this software.
#-----------------------------------------------------------------------------

<<<<<<< HEAD
import __builtin__
import time, types, signal, inspect, traceback, sys, pdb, os, re
=======
import time, types, signal, inspect, traceback, sys, pdb, os
>>>>>>> ed8f7ee0
import contextlib
import warnings, struct, subprocess
import numpy as np
from distutils.version import LooseVersion
from math import floor, ceil
from numbers import Number as numeric_type

from yt.extern.six.moves import builtins
from yt.utilities.exceptions import *
from yt.utilities.logger import ytLogger as mylog
from yt.utilities.definitions import inv_axis_names, axis_names, x_dict, y_dict
import yt.extern.progressbar as pb
import yt.utilities.rpdb as rpdb
from yt.units.yt_array import YTArray, YTQuantity
from collections import defaultdict
from functools import wraps

# Some functions for handling sequences and other types

def iterable(obj):
    """
    Grabbed from Python Cookbook / matploblib.cbook.  Returns true/false for
    *obj* iterable.
    """
    try: len(obj)
    except: return False
    return True

def ensure_list(obj):
    """
    This function ensures that *obj* is a list.  Typically used to convert a
    string to a list, for instance ensuring the *fields* as an argument is a
    list.
    """
    if obj is None:
        return [obj]
    if not isinstance(obj, types.ListType):
        return [obj]
    return obj

def ensure_numpy_array(obj):
    """
    This function ensures that *obj* is a numpy array. Typically used to
    convert scalar, list or tuple argument passed to functions using Cython.
    """
    if isinstance(obj, np.ndarray):
        return obj
    elif isinstance(obj, (types.ListType, types.TupleType)):
        return np.asarray(obj)
    else:
        return np.asarray([obj])

def ensure_tuple(obj):
    """
    This function ensures that *obj* is a tuple.  Typically used to convert
    scalar, list, or array arguments specified by a user in a context where
    we assume a tuple internally
    """
    if isinstance(obj, types.TupleType):
        return obj
    elif isinstance(obj, (types.ListType, np.ndarray)):
        return tuple(obj)
    else:
        return (obj,)

def read_struct(f, fmt):
    """
    This reads a struct, and only that struct, from an open file.
    """
    s = f.read(struct.calcsize(fmt))
    return struct.unpack(fmt, s)

def just_one(obj):
    # If we have an iterable, sometimes we only want one item
    if hasattr(obj,'flat'):
        if isinstance(obj, YTArray):
            return YTQuantity(obj.flat[0], obj.units, registry=obj.units.registry)
        return obj.flat[0]
    elif iterable(obj):
        return obj[0]
    return obj

# Taken from
# http://www.goldb.org/goldblog/2008/02/06/PythonConvertSecsIntoHumanReadableTimeStringHHMMSS.aspx
def humanize_time(secs):
    """
    Takes *secs* and returns a nicely formatted string
    """
    mins, secs = divmod(secs, 60)
    hours, mins = divmod(mins, 60)
    return '%02d:%02d:%02d' % (hours, mins, secs)

#
# Some function wrappers that come in handy once in a while
#

# we use the resource module to get the memory page size

try:
    import resource
except ImportError:
    pass

def get_memory_usage():
    """
    Returning resident size in megabytes
    """
    pid = os.getpid()
    try:
        pagesize = resource.getpagesize()
    except NameError:
        return -1024
    status_file = "/proc/%s/statm" % (pid)
    if not os.path.isfile(status_file):
        return -1024
    line = open(status_file).read()
    size, resident, share, text, library, data, dt = [int(i) for i in line.split()]
    return resident * pagesize / (1024 * 1024) # return in megs

def time_execution(func):
    r"""
    Decorator for seeing how long a given function takes, depending on whether
    or not the global 'yt.timefunctions' config parameter is set.
    """
    @wraps(func)
    def wrapper(*arg, **kw):
        t1 = time.time()
        res = func(*arg, **kw)
        t2 = time.time()
        mylog.debug('%s took %0.3f s', func.func_name, (t2-t1))
        return res
    from yt.config import ytcfg
    if ytcfg.getboolean("yt","timefunctions") == True:
        return wrapper
    else:
        return func

def print_tb(func):
    """
    This function is used as a decorate on a function to have the calling stack
    printed whenever that function is entered.

    This can be used like so:

    .. code-block:: python

       @print_tb
       def some_deeply_nested_function(...):

    """
    @wraps(func)
    def run_func(*args, **kwargs):
        traceback.print_stack()
        return func(*args, **kwargs)
    return run_func

def rootonly(func):
    """
    This is a decorator that, when used, will only call the function on the
    root processor and then broadcast the results of the function to all other
    processors.

    This can be used like so:

    .. code-block:: python

       @rootonly
       def some_root_only_function(...):

    """
    from yt.config import ytcfg
    @wraps(func)
    def check_parallel_rank(*args, **kwargs):
        if ytcfg.getint("yt","__topcomm_parallel_rank") > 0:
            return
        return func(*args, **kwargs)
    return check_parallel_rank

def rootloginfo(*args):
    from yt.config import ytcfg
    if ytcfg.getint("yt", "__topcomm_parallel_rank") > 0: return
    mylog.info(*args)

def deprecate(func):
    """
    This decorator issues a deprecation warning.

    This can be used like so:

    .. code-block:: python

       @deprecate
       def some_really_old_function(...):

    """
    @wraps(func)
    def run_func(*args, **kwargs):
        warnings.warn("%s has been deprecated and may be removed without notice!" \
                % func.func_name, DeprecationWarning, stacklevel=2)
        func(*args, **kwargs)
    return run_func

def pdb_run(func):
    """
    This decorator inserts a pdb session on top of the call-stack into a
    function.

    This can be used like so:

    .. code-block:: python

       @pdb_run
       def some_function_to_debug(...):

    """
    @wraps(func)
    def wrapper(*args, **kw):
        pdb.runcall(func, *args, **kw)
    return wrapper

__header = """
== Welcome to the embedded IPython Shell ==

   You are currently inside the function:
     %(fname)s

   Defined in:
     %(filename)s:%(lineno)s
"""

def get_ipython_api_version():
    import IPython
    if LooseVersion(IPython.__version__) <= LooseVersion('0.10'):
        api_version = '0.10'
    elif LooseVersion(IPython.__version__) <= LooseVersion('1.0'):
        api_version = '0.11'
    else:
        api_version = '1.0'

    return api_version

def insert_ipython(num_up=1):
    """
    Placed inside a function, this will insert an IPython interpreter at that
    current location.  This will enabled detailed inspection of the current
    exeuction environment, as well as (optional) modification of that environment.
    *num_up* refers to how many frames of the stack get stripped off, and
    defaults to 1 so that this function itself is stripped off.
    """

    api_version = get_ipython_api_version()

    stack = inspect.stack()
    frame = inspect.stack()[num_up]
    loc = frame[0].f_locals.copy()
    glo = frame[0].f_globals
    dd = dict(fname = frame[3], filename = frame[1],
              lineno = frame[2])
    if api_version == '0.10':
        ipshell = IPython.Shell.IPShellEmbed()
        ipshell(header = __header % dd,
                local_ns = loc, global_ns = glo)
    else:
        from IPython.config.loader import Config
        cfg = Config()
        cfg.InteractiveShellEmbed.local_ns = loc
        cfg.InteractiveShellEmbed.global_ns = glo
        IPython.embed(config=cfg, banner2 = __header % dd)
        if api_version == '0.11':
            from IPython.frontend.terminal.embed import InteractiveShellEmbed
        else:
            from IPython.terminal.embed import InteractiveShellEmbed
        ipshell = InteractiveShellEmbed(config=cfg)

    del ipshell


#
# Our progress bar types and how to get one
#

class DummyProgressBar(object):
    # This progressbar gets handed if we don't
    # want ANY output
    def __init__(self, *args, **kwargs):
        return
    def update(self, *args, **kwargs):
        return
    def finish(self, *args, **kwargs):
        return

class ParallelProgressBar(object):
    # This is just a simple progress bar
    # that prints on start/stop
    def __init__(self, title, maxval):
        self.title = title
        mylog.info("Starting '%s'", title)
    def update(self, *args, **kwargs):
        return
    def finish(self):
        mylog.info("Finishing '%s'", self.title)

class GUIProgressBar(object):
    def __init__(self, title, maxval):
        import wx
        self.maxval = maxval
        self.last = 0
        self._pbar = wx.ProgressDialog("Working...",
                    title, maximum=maxval,
                    style=wx.PD_REMAINING_TIME|wx.PD_ELAPSED_TIME|wx.PD_APP_MODAL)
    def update(self, val):
        # An update is only meaningful if it's on the order of 1/100 or greater
        if ceil(100*self.last / self.maxval) + 1 == \
           floor(100*val / self.maxval) or val == self.maxval:
            self._pbar.Update(val)
            self.last = val
    def finish(self):
        self._pbar.Destroy()

def get_pbar(title, maxval):
    """
    This returns a progressbar of the most appropriate type, given a *title*
    and a *maxval*.
    """
    maxval = max(maxval, 1)
    from yt.config import ytcfg
    if ytcfg.getboolean("yt", "suppressStreamLogging") or \
       "__IPYTHON__" in dir(builtins) or \
       ytcfg.getboolean("yt", "__withintesting"):
        return DummyProgressBar()
    elif ytcfg.getboolean("yt", "__withinreason"):
        from yt.gui.reason.extdirect_repl import ExtProgressBar
        return ExtProgressBar(title, maxval)
    elif ytcfg.getboolean("yt", "__parallel"):
        return ParallelProgressBar(title, maxval)
    widgets = [ title,
            pb.Percentage(), ' ',
            pb.Bar(marker=pb.RotatingMarker()),
            ' ', pb.ETA(), ' ']
    pbar = pb.ProgressBar(widgets=widgets,
                          maxval=maxval).start()
    return pbar

def only_on_root(func, *args, **kwargs):
    """
    This function accepts a *func*, a set of *args* and *kwargs* and then only
    on the root processor calls the function.  All other processors get "None"
    handed back.
    """
    from yt.config import ytcfg
    if kwargs.pop("global_rootonly", False):
        cfg_option = "__global_parallel_rank"
    else:
        cfg_option = "__topcomm_parallel_rank"
    if not ytcfg.getboolean("yt","__parallel"):
        return func(*args,**kwargs)
    if ytcfg.getint("yt", cfg_option) > 0: return
    return func(*args, **kwargs)

def is_root():
    """
    This function returns True if it is on the root processor of the
    topcomm and False otherwise.
    """
    from yt.config import ytcfg
    cfg_option = "__topcomm_parallel_rank"
    if not ytcfg.getboolean("yt","__parallel"):
        return True
    if ytcfg.getint("yt", cfg_option) > 0: 
        return False
    return True


#
# Our signal and traceback handling functions
#

def signal_print_traceback(signo, frame):
    print traceback.print_stack(frame)

def signal_problem(signo, frame):
    raise RuntimeError()

def signal_ipython(signo, frame):
    insert_ipython(2)

def paste_traceback(exc_type, exc, tb):
    """
    This is a traceback handler that knows how to paste to the pastebin.
    Should only be used in sys.excepthook.
    """
    sys.__excepthook__(exc_type, exc, tb)
    from yt.extern.six.moves import StringIO
    import xmlrpclib
    p = xmlrpclib.ServerProxy(
            "http://paste.yt-project.org/xmlrpc/",
            allow_none=True)
    s = StringIO()
    traceback.print_exception(exc_type, exc, tb, file=s)
    s = s.getvalue()
    ret = p.pastes.newPaste('pytb', s, None, '', '', True)
    print
    print "Traceback pasted to http://paste.yt-project.org/show/%s" % (ret)
    print

def paste_traceback_detailed(exc_type, exc, tb):
    """
    This is a traceback handler that knows how to paste to the pastebin.
    Should only be used in sys.excepthook.
    """
    import xmlrpclib, cgitb
    from yt.extern.six.moves import StringIO
    s = StringIO()
    handler = cgitb.Hook(format="text", file = s)
    handler(exc_type, exc, tb)
    s = s.getvalue()
    print s
    p = xmlrpclib.ServerProxy(
            "http://paste.yt-project.org/xmlrpc/",
            allow_none=True)
    ret = p.pastes.newPaste('text', s, None, '', '', True)
    print
    print "Traceback pasted to http://paste.yt-project.org/show/%s" % (ret)
    print

def traceback_writer_hook(file_suffix = ""):
    def write_to_file(exc_type, exc, tb):
        sys.__excepthook__(exc_type, exc, tb)
        fn = "yt_traceback%s" % file_suffix
        f = open(fn, "w")
        traceback.print_exception(exc_type, exc, tb, file=f)
        print "Wrote traceback to %s" % fn
    return write_to_file

_ss = "fURbBUUBE0cLXgETJnZgJRMXVhVGUQpQAUBuehQMUhJWRFFRAV1ERAtBXw1dAxMLXT4zXBFfABNN\nC0ZEXw1YUURHCxMXVlFERwxWCQw=\n"
def _rdbeta(key):
    import itertools, base64
    enc_s = base64.decodestring(_ss)
    dec_s = ''.join([ chr(ord(a) ^ ord(b)) for a, b in zip(enc_s, itertools.cycle(key)) ])
    print dec_s

#
# Some exceptions
#

class NoCUDAException(Exception):
    pass

class YTEmptyClass(object):
    pass

def update_hg(path, skip_rebuild = False):
    from mercurial import hg, ui, commands
    f = open(os.path.join(path, "yt_updater.log"), "a")
    u = ui.ui()
    u.pushbuffer()
    config_fn = os.path.join(path, ".hg", "hgrc")
    print "Reading configuration from ", config_fn
    u.readconfig(config_fn)
    repo = hg.repository(u, path)
    commands.pull(u, repo)
    f.write(u.popbuffer())
    f.write("\n\n")
    u.pushbuffer()
    commands.identify(u, repo)
    if "+" in u.popbuffer():
        print "Can't rebuild modules by myself."
        print "You will have to do this yourself.  Here's a sample commands:"
        print
        print "    $ cd %s" % (path)
        print "    $ hg up"
        print "    $ %s setup.py develop" % (sys.executable)
        return 1
    print "Updating the repository"
    f.write("Updating the repository\n\n")
    commands.update(u, repo, check=True)
    if skip_rebuild: return
    f.write("Rebuilding modules\n\n")
    p = subprocess.Popen([sys.executable, "setup.py", "build_ext", "-i"], cwd=path,
                        stdout = subprocess.PIPE, stderr = subprocess.STDOUT)
    stdout, stderr = p.communicate()
    f.write(stdout)
    f.write("\n\n")
    if p.returncode:
        print "BROKEN: See %s" % (os.path.join(path, "yt_updater.log"))
        sys.exit(1)
    f.write("Successful!\n")
    print "Updated successfully."

def get_hg_version(path):
    from mercurial import hg, ui, commands
    u = ui.ui()
    u.pushbuffer()
    repo = hg.repository(u, path)
    commands.identify(u, repo)
    return u.popbuffer()

def get_yt_version():
    try:
        from yt.__hg_version__ import hg_version
        return hg_version
    except ImportError:
        pass
    import pkg_resources
    yt_provider = pkg_resources.get_provider("yt")
    path = os.path.dirname(yt_provider.module_path)
    version = get_hg_version(path)[:12]
    return version

def get_version_stack():
    import numpy, matplotlib, h5py
    version_info = {}
    version_info['yt'] = get_yt_version()
    version_info['numpy'] = numpy.version.version
    version_info['matplotlib'] = matplotlib.__version__
    version_info['h5py'] = h5py.version.version
    return version_info

def get_script_contents():
    stack = inspect.stack()
    top_frame = inspect.stack()[-1]
    finfo = inspect.getframeinfo(top_frame[0])
    if finfo[2] != "<module>": return None
    if not os.path.exists(finfo[0]): return None
    try:
        contents = open(finfo[0]).read()
    except:
        contents = None
    return contents

def download_file(url, filename):
    import urllib
    class MyURLopener(urllib.FancyURLopener):
        def http_error_default(self, url, fp, errcode, errmsg, headers):
            raise RuntimeError, \
              "Attempt to download file from %s failed with error %s: %s." % \
              (url, errcode, errmsg)
    fn, h = MyURLopener().retrieve(url, filename)
    return fn

# This code snippet is modified from Georg Brandl
def bb_apicall(endpoint, data, use_pass = True):
    import urllib, urllib2
    uri = 'https://api.bitbucket.org/1.0/%s/' % endpoint
    # since bitbucket doesn't return the required WWW-Authenticate header when
    # making a request without Authorization, we cannot use the standard urllib2
    # auth handlers; we have to add the requisite header from the start
    if data is not None:
        data = urllib.urlencode(data)
    req = urllib2.Request(uri, data)
    if use_pass:
        username = raw_input("Bitbucket Username? ")
        password = getpass.getpass()
        upw = '%s:%s' % (username, password)
        req.add_header('Authorization', 'Basic %s' % base64.b64encode(upw).strip())
    return urllib2.urlopen(req).read()

def get_yt_supp():
    supp_path = os.path.join(os.environ["YT_DEST"], "src",
                             "yt-supplemental")
    # Now we check that the supplemental repository is checked out.
    if not os.path.isdir(supp_path):
        print
        print "*** The yt-supplemental repository is not checked ***"
        print "*** out.  I can do this for you, but because this ***"
        print "*** is a delicate act, I require you to respond   ***"
        print "*** to the prompt with the word 'yes'.            ***"
        print
        response = raw_input("Do you want me to try to check it out? ")
        if response != "yes":
            print
            print "Okay, I understand.  You can check it out yourself."
            print "This command will do it:"
            print
            print "$ hg clone http://hg.yt-project.org/yt-supplemental/ ",
            print "%s" % (supp_path)
            print
            sys.exit(1)
        rv = commands.clone(uu,
                "http://hg.yt-project.org/yt-supplemental/", supp_path)
        if rv:
            print "Something has gone wrong.  Quitting."
            sys.exit(1)
    # Now we think we have our supplemental repository.
    return supp_path

def fix_length(length, pf=None):
    assert pf is not None
    if pf is not None:
        registry = pf.unit_registry
    else:
        registry = None
    if isinstance(length, YTArray):
        if registry is not None:
            length.units.registry = registry
        return length.in_units("code_length")
    if isinstance(length, numeric_type):
        return YTArray(length, 'code_length', registry=registry)
    length_valid_tuple = isinstance(length, (list, tuple)) and len(length) == 2
    unit_is_string = isinstance(length[1], types.StringTypes)
    if length_valid_tuple and unit_is_string:
        return YTArray(*length, registry=registry)
    else:
        raise RuntimeError("Length %s is invalid" % str(length))

@contextlib.contextmanager
def parallel_profile(prefix):
    import cProfile
    from yt.config import ytcfg
    fn = "%s_%04i_%04i.cprof" % (prefix,
                ytcfg.getint("yt", "__topcomm_parallel_size"),
                ytcfg.getint("yt", "__topcomm_parallel_rank"))
    p = cProfile.Profile()
    p.enable()
    yield fn
    p.disable()
    p.dump_stats(fn)

def get_num_threads():
    from .config import ytcfg
    nt = ytcfg.getint("yt","numthreads")
    if nt < 0:
        return os.environ.get("OMP_NUM_THREADS", 0)
    return nt

def fix_axis(axis):
    return inv_axis_names.get(axis, axis)

def get_image_suffix(name):
    suffix = os.path.splitext(name)[1]
    return suffix if suffix in ['.png', '.eps', '.ps', '.pdf'] else ''

def ensure_dir_exists(path):
    r"""Create all directories in path recursively in a parallel safe manner"""
    my_dir = os.path.dirname(path)
    if not my_dir:
        return
    if not os.path.exists(my_dir):
        only_on_root(os.makedirs, my_dir)

def ensure_dir(path):
    r"""Parallel safe directory maker."""
    if not os.path.exists(path):
        only_on_root(os.makedirs, path)
    return path
        
def assert_valid_width_tuple(width):
    try:
        assert iterable(width) and len(width) == 2, \
            "width (%s) is not a two element tuple" % width
        valid = isinstance(width[0], numeric_type) and isinstance(width[1], str)
        msg = "width (%s) is invalid. " % str(width)
        msg += "Valid widths look like this: (12, 'au')"
        assert valid, msg
    except AssertionError, e:
        raise YTInvalidWidthError(e)

def camelcase_to_underscore(name):
    s1 = re.sub('(.)([A-Z][a-z]+)', r'\1_\2', name)
    return re.sub('([a-z0-9])([A-Z])', r'\1_\2', s1).lower()

def set_intersection(some_list):
    if len(some_list) == 0: return set([])
    # This accepts a list of iterables, which we get the intersection of.
    s = set(some_list[0])
    for l in some_list[1:]:
        s.intersection_update(l)
    return s

@contextlib.contextmanager
def memory_checker(interval = 15):
    r"""This is a context manager that monitors memory usage.

    Parameters
    ----------
    interval : int
        The number of seconds between printing the current memory usage in
        gigabytes of the current Python interpreter.

    Examples
    --------

    >>> with memory_checker(10):
    ...     arr = np.zeros(1024*1024*1024, dtype="float64")
    ...     time.sleep(15)
    ...     del arr
    """
    import threading
    class MemoryChecker(threading.Thread):
        def __init__(self, event, interval):
            self.event = event
            self.interval = interval
            threading.Thread.__init__(self)

        def run(self):
            while not self.event.wait(self.interval):
                print "MEMORY: %0.3e gb" % (get_memory_usage()/1024.)

    e = threading.Event()
    mem_check = MemoryChecker(e, interval)
    mem_check.start()
    yield
    e.set()

def deprecated_class(cls):
    @wraps(cls)
    def _func(*args, **kwargs):
        # Note we use SyntaxWarning because by default, DeprecationWarning is
        # not shown.
        warnings.warn(
            "This usage is deprecated.  Please use %s instead." % cls.__name__,
            SyntaxWarning, stacklevel=2)
        return cls(*args, **kwargs)
    return _func
    
def enable_plugins():
    from yt.config import ytcfg
    my_plugin_name = ytcfg.get("yt","pluginfilename")
    # We assume that it is with respect to the $HOME/.yt directory
    if os.path.isfile(my_plugin_name):
        _fn = my_plugin_name
    else:
        _fn = os.path.expanduser("~/.yt/%s" % my_plugin_name)
    if os.path.isfile(_fn):
        mylog.info("Loading plugins from %s", _fn)
        execfile(_fn)<|MERGE_RESOLUTION|>--- conflicted
+++ resolved
@@ -13,12 +13,8 @@
 # The full license is in the file COPYING.txt, distributed with this software.
 #-----------------------------------------------------------------------------
 
-<<<<<<< HEAD
-import __builtin__
 import time, types, signal, inspect, traceback, sys, pdb, os, re
-=======
-import time, types, signal, inspect, traceback, sys, pdb, os
->>>>>>> ed8f7ee0
+import time, types, signal, inspect, traceback, sys, pdb, os, re
 import contextlib
 import warnings, struct, subprocess
 import numpy as np
