"""
This is where we define a handful of vector operations for fields.

"""

#-----------------------------------------------------------------------------
# Copyright (c) 2013, yt Development Team.
#
# Distributed under the terms of the Modified BSD License.
#
# The full license is in the file COPYING.txt, distributed with this software.
#-----------------------------------------------------------------------------

import numpy as np

from .derived_field import \
    ValidateParameter, \
    ValidateSpatial

from yt.utilities.math_utils import \
    get_sph_r_component, \
    get_sph_theta_component, \
    get_sph_phi_component, \
    get_cyl_r_component, \
    get_cyl_z_component, \
    get_cyl_theta_component

from yt.funcs import \
    just_one, \
    handle_mks_cgs

from yt.geometry.geometry_handler import \
    is_curvilinear

from yt.utilities.lib.misc_utilities import obtain_relative_velocity_vector

def get_bulk(data, basename, unit):
    if data.has_field_parameter("bulk_%s" % basename):
        bulk = data.get_field_parameter("bulk_%s" % basename)
    else:
        bulk = [0, 0, 0]*unit
    return bulk


def create_magnitude_field(registry, basename, field_units,
                           ftype="gas", slice_info=None,
                           validators=None, sampling_type=None):

    axis_order = registry.ds.coordinates.axis_order

    field_components = [(ftype, "%s_%s" % (basename, ax)) for ax in axis_order]

    if sampling_type is None:
        sampling_type = 'local'

    def _magnitude(field, data):
        fn = field_components[0]
        if data.has_field_parameter('bulk_%s' % basename):
            fn = (fn[0], 'relative_%s' % fn[1])
        d = data[fn]
        mag = (d)**2
        for idim in range(1, registry.ds.dimensionality):
            fn = field_components[idim]
            if data.has_field_parameter('bulk_%s' % basename):
                fn = (fn[0], 'relative_%s' % fn[1])
            mag += (data[fn])**2
        return np.sqrt(mag)

    registry.add_field((ftype, "%s_magnitude" % basename),
                       sampling_type=sampling_type,
                       function=_magnitude,
                       units=field_units,
                       validators=validators)

def create_relative_field(registry, basename, field_units, ftype='gas',
                          slice_info=None, validators=None):

    axis_order = registry.ds.coordinates.axis_order

    field_components = [(ftype, "%s_%s" % (basename, ax)) for ax in axis_order]

    def relative_vector(ax):
        def _relative_vector(field, data):
            iax = axis_order.index(ax)
            d = handle_mks_cgs(data[field_components[iax]], field.units)
            bulk = handle_mks_cgs(get_bulk(data, basename, d.unit_quantity),
                                  field.units)
            return d - bulk[iax]
        return _relative_vector

    for d in axis_order:
        registry.add_field((ftype, "relative_%s_%s" % (basename, d)),
                           sampling_type='local',
                           function=relative_vector(d),
                           units=field_units,
                           validators=validators)

def create_squared_field(registry, basename, field_units,
                         ftype="gas", slice_info=None,
                         validators=None):

    axis_order = registry.ds.coordinates.axis_order

    field_components = [(ftype, "%s_%s" % (basename, ax)) for ax in axis_order]

    def _squared(field, data):
        fn = field_components[0]
        if data.has_field_parameter('bulk_%s' % basename):
            fn = (fn[0], 'relative_%s' % fn[1])
        squared = data[fn] * data[fn]
        for idim in range(1, registry.ds.dimensionality):
            fn = field_components[idim]
            squared += data[fn] * data[fn]
        return squared

    registry.add_field((ftype, "%s_squared" % basename),
                       sampling_type="local",
                       function=_squared,
                       units=field_units,
                       validators=validators)

def create_vector_fields(registry, basename, field_units,
                         ftype="gas", slice_info=None):
    from yt.units.unit_object import Unit
    # slice_info would be the left, the right, and the factor.
    # For example, with the old Enzo-ZEUS fields, this would be:
    # slice(None, -2, None)
    # slice(1, -1, None)
    # 1.0
    # Otherwise, we default to a centered difference.
    if slice_info is None:
        sl_left = slice(None, -2, None)
        sl_right = slice(2, None, None)
        div_fac = 2.0
    else:
        sl_left, sl_right, div_fac = slice_info

    xn, yn, zn = [(ftype, "%s_%s" % (basename, ax)) for ax in 'xyz']

    # Is this safe?
    if registry.ds.dimensionality < 3:
        zn = ("index", "zeros")
    if registry.ds.dimensionality < 2:
        yn = ("index", "zeros")

    create_relative_field(
        registry, basename, field_units, ftype=ftype, slice_info=slice_info,
        validators=[ValidateParameter('bulk_%s' % basename)])

    create_magnitude_field(
        registry, basename, field_units, ftype=ftype, slice_info=slice_info,
        validators=[ValidateParameter('bulk_%s' % basename)])

<<<<<<< HEAD
    def _spherical_radius_component(field, data):
        """The spherical radius component of the vector field

        Relative to the coordinate system defined by the *normal* vector,
        *center*, and *bulk_* field parameters.
        """
        normal = data.get_field_parameter("normal")
        vectors = obtain_relative_velocity_vector(
            data, (xn, yn, zn), "bulk_%s" % basename)
        theta = data['index', 'spherical_theta']
        phi = data['index', 'spherical_phi']
        rv = get_sph_r_component(vectors, theta, phi, normal)
        # Now, anywhere that radius is in fact zero, we want to zero out our
        # return values.
        rv[np.isnan(theta)] = 0.0
        return rv

    registry.add_field((ftype, "%s_spherical_radius" % basename),
                       sampling_type="local",
                       function=_spherical_radius_component,
                       units=field_units,
                       validators=[ValidateParameter("normal"),
                                   ValidateParameter("center"),
                                   ValidateParameter("bulk_%s" % basename)])
=======
    if not is_curvilinear(registry.ds.geometry):

        # The following fields are invalid for curvilinear geometries
        def _spherical_radius_component(field, data):
            """The spherical radius component of the vector field

            Relative to the coordinate system defined by the *normal* vector,
            *center*, and *bulk_* field parameters.
            """
            normal = data.get_field_parameter("normal")
            vectors = obtain_relative_velocity_vector(
                data, (xn, yn, zn), "bulk_%s" % basename)
            theta = data['index', 'spherical_theta']
            phi = data['index', 'spherical_phi']
            rv = get_sph_r_component(vectors, theta, phi, normal)
            # Now, anywhere that radius is in fact zero, we want to zero out our
            # return values.
            rv[np.isnan(theta)] = 0.0
            return rv

        registry.add_field((ftype, "%s_spherical_radius" % basename),
                           sampling_type="cell",
                           function=_spherical_radius_component,
                           units=field_units,
                           validators=[ValidateParameter("normal"),
                                       ValidateParameter("center"),
                                       ValidateParameter("bulk_%s" % basename)])
>>>>>>> 9d858f7d

        def _radial(field, data):
            return data[ftype, "%s_spherical_radius" % basename]

        def _radial_absolute(field, data):
            return np.abs(data[ftype, "%s_spherical_radius" % basename])

        def _tangential(field, data):
            return np.sqrt(data[ftype, "%s_spherical_theta" % basename]**2.0 +
                           data[ftype, "%s_spherical_phi" % basename]**2.0)

<<<<<<< HEAD
    registry.add_field((ftype, "radial_%s" % basename),
                       sampling_type="local",
                       function=_radial,
                       units=field_units,
                       validators=[ValidateParameter("normal"),
                                   ValidateParameter("center")])

    registry.add_field((ftype, "radial_%s_absolute" % basename),
                       sampling_type="local",
                       function=_radial_absolute,
                       units=field_units)

    registry.add_field((ftype, "tangential_%s" % basename),
                       sampling_type="local",
                       function=_tangential,
                       units=field_units)

    def _spherical_theta_component(field, data):
        """The spherical theta component of the vector field

        Relative to the coordinate system defined by the *normal* vector,
        *center*, and *bulk_* field parameters.
        """
        normal = data.get_field_parameter("normal")
        vectors = obtain_relative_velocity_vector(
            data, (xn, yn, zn), "bulk_%s" % basename)
        theta = data["index", "spherical_theta"]
        phi = data["index", "spherical_phi"]
        return get_sph_theta_component(vectors, theta, phi, normal)

    registry.add_field((ftype, "%s_spherical_theta" % basename),
                       sampling_type="local",
                       function=_spherical_theta_component,
                       units=field_units,
                       validators=[ValidateParameter("normal"),
                                   ValidateParameter("center"),
                                   ValidateParameter("bulk_%s" % basename)])

    def _spherical_phi_component(field, data):
        """The spherical phi component of the vector field

        Relative to the coordinate system defined by the *normal* vector,
        *center*, and *bulk_* field parameters.
        """
        normal = data.get_field_parameter("normal")
        vectors = obtain_relative_velocity_vector(
            data, (xn, yn, zn), "bulk_%s" % basename)
        phi = data["index", "spherical_phi"]
        return get_sph_phi_component(vectors, phi, normal)

    registry.add_field((ftype, "%s_spherical_phi" % basename),
                       sampling_type="local",
                       function=_spherical_phi_component,
                       units=field_units,
                       validators=[ValidateParameter("normal"),
                                   ValidateParameter("center"),
                                   ValidateParameter("bulk_%s" % basename)])

    def _cp_vectors(ax):
        def _cp_val(field, data):
            vec = data.get_field_parameter("cp_%s_vec" % (ax))
            tr  = data[xn[0], 'relative_%s' % xn[1]] * vec.d[0]
            tr += data[yn[0], 'relative_%s' % yn[1]] * vec.d[1]
            tr += data[zn[0], 'relative_%s' % zn[1]] * vec.d[2]
            return tr
        return _cp_val

    for ax in 'xyz':
        registry.add_field((ftype, "cutting_plane_%s_%s" % (basename, ax)),
                           sampling_type="local",
                           function=_cp_vectors(ax),
                           units=field_units)

    def _divergence(field, data):
        ds = div_fac * just_one(data["index", "dx"])
        f  = data[xn[0], 'relative_%s' % xn[1]][sl_right,1:-1,1:-1]/ds
        f -= data[xn[0], 'relative_%s' % xn[1]][sl_left ,1:-1,1:-1]/ds
        ds = div_fac * just_one(data["index", "dy"])
        f += data[yn[0], 'relative_%s' % yn[1]][1:-1,sl_right,1:-1]/ds
        f -= data[yn[0], 'relative_%s' % yn[1]][1:-1,sl_left ,1:-1]/ds
        ds = div_fac * just_one(data["index", "dz"])
        f += data[zn[0], 'relative_%s' % zn[1]][1:-1,1:-1,sl_right]/ds
        f -= data[zn[0], 'relative_%s' % zn[1]][1:-1,1:-1,sl_left ]/ds
        new_field = data.ds.arr(
            np.zeros(data[xn].shape, dtype=np.float64), f.units)
        new_field[1:-1,1:-1,1:-1] = f
        return new_field

    def _divergence_abs(field, data):
        return np.abs(data[ftype, "%s_divergence" % basename])

    field_units = Unit(field_units, registry=registry.ds.unit_registry)
    div_units = field_units / registry.ds.unit_system["length"]

    registry.add_field((ftype, "%s_divergence" % basename),
                       sampling_type="local",
                       function=_divergence,
                       units=div_units,
                       validators=[ValidateSpatial(1),
                                   ValidateParameter('bulk_%s' % basename)])
    
    registry.add_field((ftype, "%s_divergence_absolute" % basename),
                       sampling_type="local",
                       function=_divergence_abs,
                       units=div_units)

    def _tangential_over_magnitude(field, data):
        tr = (data[ftype, "tangential_%s" % basename] /
              data[ftype, '%s_magnitude' % basename])
        return np.abs(tr)

    registry.add_field((ftype, "tangential_over_%s_magnitude" % basename),
                       sampling_type="local",
                       function=_tangential_over_magnitude,
                       take_log=False)

    def _cylindrical_radius_component(field, data):
        """The cylindrical radius component of the vector field

        Relative to the coordinate system defined by the *normal* vector,
        *center*, and *bulk_* field parameters.
        """
        normal = data.get_field_parameter("normal")
        vectors = obtain_relative_velocity_vector(
            data, (xn, yn, zn), "bulk_%s" % basename)
        theta = data["index", 'cylindrical_theta']
        return get_cyl_r_component(vectors, theta, normal)

    registry.add_field((ftype, "%s_cylindrical_radius" % basename),
                       sampling_type="local",
                       function=_cylindrical_radius_component,
                       units=field_units,
                       validators=[ValidateParameter("normal")])
=======
        registry.add_field((ftype, "radial_%s" % basename),
                           sampling_type="cell",
                           function=_radial,
                           units=field_units,
                           validators=[ValidateParameter("normal"),
                                       ValidateParameter("center")])

        registry.add_field((ftype, "radial_%s_absolute" % basename),
                           sampling_type="cell",
                           function=_radial_absolute,
                           units=field_units)

        registry.add_field((ftype, "tangential_%s" % basename),
                           sampling_type="cell",
                           function=_tangential,
                           units=field_units)

        def _spherical_theta_component(field, data):
            """The spherical theta component of the vector field
>>>>>>> 9d858f7d

            Relative to the coordinate system defined by the *normal* vector,
            *center*, and *bulk_* field parameters.
            """
            normal = data.get_field_parameter("normal")
            vectors = obtain_relative_velocity_vector(
                data, (xn, yn, zn), "bulk_%s" % basename)
            theta = data["index", "spherical_theta"]
            phi = data["index", "spherical_phi"]
            return get_sph_theta_component(vectors, theta, phi, normal)

<<<<<<< HEAD
    registry.add_field((ftype, "cylindrical_radial_%s" % basename),
                       sampling_type="local",
                       function=_cylindrical_radial,
                       units=field_units)
=======
        registry.add_field((ftype, "%s_spherical_theta" % basename),
                           sampling_type="cell",
                           function=_spherical_theta_component,
                           units=field_units,
                           validators=[ValidateParameter("normal"),
                                       ValidateParameter("center"),
                                       ValidateParameter("bulk_%s" % basename)])

        def _spherical_phi_component(field, data):
            """The spherical phi component of the vector field

            Relative to the coordinate system defined by the *normal* vector,
            *center*, and *bulk_* field parameters.
            """
            normal = data.get_field_parameter("normal")
            vectors = obtain_relative_velocity_vector(
                data, (xn, yn, zn), "bulk_%s" % basename)
            phi = data["index", "spherical_phi"]
            return get_sph_phi_component(vectors, phi, normal)

        registry.add_field((ftype, "%s_spherical_phi" % basename),
                           sampling_type="cell",
                           function=_spherical_phi_component,
                           units=field_units,
                           validators=[ValidateParameter("normal"),
                                       ValidateParameter("center"),
                                       ValidateParameter("bulk_%s" % basename)])

        def _cp_vectors(ax):
            def _cp_val(field, data):
                vec = data.get_field_parameter("cp_%s_vec" % (ax))
                tr  = data[xn[0], 'relative_%s' % xn[1]] * vec.d[0]
                tr += data[yn[0], 'relative_%s' % yn[1]] * vec.d[1]
                tr += data[zn[0], 'relative_%s' % zn[1]] * vec.d[2]
                return tr
            return _cp_val

        for ax in 'xyz':
            registry.add_field((ftype, "cutting_plane_%s_%s" % (basename, ax)),
                               sampling_type="cell",
                               function=_cp_vectors(ax),
                               units=field_units)

        def _divergence(field, data):
            ds = div_fac * just_one(data["index", "dx"])
            f  = data[xn[0], 'relative_%s' % xn[1]][sl_right,1:-1,1:-1]/ds
            f -= data[xn[0], 'relative_%s' % xn[1]][sl_left ,1:-1,1:-1]/ds
            ds = div_fac * just_one(data["index", "dy"])
            f += data[yn[0], 'relative_%s' % yn[1]][1:-1,sl_right,1:-1]/ds
            f -= data[yn[0], 'relative_%s' % yn[1]][1:-1,sl_left ,1:-1]/ds
            ds = div_fac * just_one(data["index", "dz"])
            f += data[zn[0], 'relative_%s' % zn[1]][1:-1,1:-1,sl_right]/ds
            f -= data[zn[0], 'relative_%s' % zn[1]][1:-1,1:-1,sl_left ]/ds
            new_field = data.ds.arr(
                np.zeros(data[xn].shape, dtype=np.float64), f.units)
            new_field[1:-1,1:-1,1:-1] = f
            return new_field

        def _divergence_abs(field, data):
            return np.abs(data[ftype, "%s_divergence" % basename])

        field_units = Unit(field_units, registry=registry.ds.unit_registry)
        div_units = field_units / registry.ds.unit_system["length"]

        registry.add_field((ftype, "%s_divergence" % basename),
                           sampling_type="cell",
                           function=_divergence,
                           units=div_units,
                           validators=[ValidateSpatial(1),
                                       ValidateParameter('bulk_%s' % basename)])
>>>>>>> 9d858f7d

        registry.add_field((ftype, "%s_divergence_absolute" % basename),
                           sampling_type="cell",
                           function=_divergence_abs,
                           units=div_units)

        def _tangential_over_magnitude(field, data):
            tr = (data[ftype, "tangential_%s" % basename] /
                  data[ftype, '%s_magnitude' % basename])
            return np.abs(tr)
        registry.add_field((ftype, "tangential_over_%s_magnitude" % basename),
                           sampling_type="cell",
                           function=_tangential_over_magnitude,
                           take_log=False)

        def _cylindrical_radius_component(field, data):
            """The cylindrical radius component of the vector field

            Relative to the coordinate system defined by the *normal* vector,
            *center*, and *bulk_* field parameters.
            """
            normal = data.get_field_parameter("normal")
            vectors = obtain_relative_velocity_vector(
                data, (xn, yn, zn), "bulk_%s" % basename)
            theta = data["index", 'cylindrical_theta']
            return get_cyl_r_component(vectors, theta, normal)

        registry.add_field((ftype, "%s_cylindrical_radius" % basename),
                           sampling_type="cell",
                           function=_cylindrical_radius_component,
                           units=field_units,
                           validators=[ValidateParameter("normal")])

<<<<<<< HEAD
    registry.add_field((ftype, "cylindrical_radial_%s_absolute" % basename),
                       sampling_type="local",
                       function=_cylindrical_radial_absolute,
                       units=field_units,
                       validators=[ValidateParameter("normal")])

    def _cylindrical_theta_component(field, data):
        """The cylindrical theta component of the vector field

        Relative to the coordinate system defined by the *normal* vector,
        *center*, and *bulk_* field parameters.
        """
        normal = data.get_field_parameter("normal")
        vectors = obtain_relative_velocity_vector(
            data, (xn, yn, zn), "bulk_%s" % basename)
        theta = data["index", 'cylindrical_theta'].copy()
        theta = np.tile(theta, (3,) + (1,)*len(theta.shape))
        return get_cyl_theta_component(vectors, theta, normal)

    registry.add_field((ftype, "%s_cylindrical_theta" % basename),
                       sampling_type="local",
                       function=_cylindrical_theta_component,
                       units=field_units,
                       validators=[ValidateParameter("normal"),
                                   ValidateParameter("center"),
                                   ValidateParameter("bulk_%s" % basename)])

    def _cylindrical_tangential(field, data):
        """This field is deprecated and will be removed in a future release"""
        return data[ftype, "%s_cylindrical_theta" % basename]

    def _cylindrical_tangential_absolute(field, data):
        """This field is deprecated and will be removed in a future release"""
        return np.abs(data[ftype, 'cylindrical_tangential_%s' % basename])

    registry.add_field((ftype, "cylindrical_tangential_%s" % basename),
                       sampling_type="local",
                       function=_cylindrical_tangential,
                       units=field_units)

    registry.add_field((ftype, "cylindrical_tangential_%s_absolute" % basename),
                       sampling_type="local",
                       function=_cylindrical_tangential_absolute,
                       units=field_units)

    def _cylindrical_z_component(field, data):
        """The cylindrical z component of the vector field

        Relative to the coordinate system defined by the *normal* vector,
        *center*, and *bulk_* field parameters.
        """
        normal = data.get_field_parameter("normal")
        vectors = obtain_relative_velocity_vector(
            data, (xn, yn, zn), "bulk_%s" % basename)
        return get_cyl_z_component(vectors, normal)

    registry.add_field((ftype, "%s_cylindrical_z" % basename),
                       sampling_type="local",
                       function=_cylindrical_z_component,
                       units=field_units,
                       validators=[ValidateParameter("normal"),
                                   ValidateParameter("center"),
                                   ValidateParameter("bulk_%s" % basename)])
=======
        def _cylindrical_radial(field, data):
            """This field is deprecated and will be removed in a future version"""
            return data[ftype, '%s_cylindrical_radius' % basename]

        registry.add_field((ftype, "cylindrical_radial_%s" % basename),
                           sampling_type="cell",
                           function=_cylindrical_radial,
                           units=field_units)

        def _cylindrical_radial_absolute(field, data):
            """This field is deprecated and will be removed in a future version"""
            return np.abs(data[ftype, '%s_cylindrical_radius' % basename])

        registry.add_field((ftype, "cylindrical_radial_%s_absolute" % basename),
                           sampling_type="cell",
                           function=_cylindrical_radial_absolute,
                           units=field_units,
                           validators=[ValidateParameter("normal")])

        def _cylindrical_theta_component(field, data):
            """The cylindrical theta component of the vector field

            Relative to the coordinate system defined by the *normal* vector,
            *center*, and *bulk_* field parameters.
            """
            normal = data.get_field_parameter("normal")
            vectors = obtain_relative_velocity_vector(
                data, (xn, yn, zn), "bulk_%s" % basename)
            theta = data["index", 'cylindrical_theta'].copy()
            theta = np.tile(theta, (3,) + (1,)*len(theta.shape))
            return get_cyl_theta_component(vectors, theta, normal)

        registry.add_field((ftype, "%s_cylindrical_theta" % basename),
                           sampling_type="cell",
                           function=_cylindrical_theta_component,
                           units=field_units,
                           validators=[ValidateParameter("normal"),
                                       ValidateParameter("center"),
                                       ValidateParameter("bulk_%s" % basename)])

        def _cylindrical_tangential(field, data):
            """This field is deprecated and will be removed in a future release"""
            return data["%s_cylindrical_theta" % basename]

        def _cylindrical_tangential_absolute(field, data):
            """This field is deprecated and will be removed in a future release"""
            return np.abs(data['cylindrical_tangential_%s' % basename])

        registry.add_field((ftype, "cylindrical_tangential_%s" % basename),
                           sampling_type="cell",
                           function=_cylindrical_tangential,
                           units=field_units)

        registry.add_field(
            (ftype, "cylindrical_tangential_%s_absolute" % basename),
            sampling_type="cell",
            function=_cylindrical_tangential_absolute,
            units=field_units)

        def _cylindrical_z_component(field, data):
            """The cylindrical z component of the vector field

            Relative to the coordinate system defined by the *normal* vector,
            *center*, and *bulk_* field parameters.
            """
            normal = data.get_field_parameter("normal")
            vectors = obtain_relative_velocity_vector(
                data, (xn, yn, zn), "bulk_%s" % basename)
            return get_cyl_z_component(vectors, normal)

        registry.add_field((ftype, "%s_cylindrical_z" % basename),
                           sampling_type="cell",
                           function=_cylindrical_z_component,
                           units=field_units,
                           validators=[ValidateParameter("normal"),
                                       ValidateParameter("center"),
                                       ValidateParameter("bulk_%s" % basename)])

    else: # Create Cartesian fields for curvilinear coordinates

        def _cartesian_x(field,data):

          if registry.ds.geometry is "polar":

            return data["%s_r" % basename] * np.cos(data["theta"])

          elif registry.ds.geometry == "cylindrical":

            if data.ds.dimensionality==2:
              return data["%s_r" % basename]
            elif data.ds.dimensionality==3:
              return (data["%s_r" % basename] * np.cos(data["theta"]) -
                      data["%s_theta" % basename] * np.sin(data["theta"]))

          elif registry.ds.geometry == "spherical":

            if data.ds.dimensionality==2:
              return (data["%s_r" % basename] * np.sin(data["theta"]) +
                      data["%s_theta" % basename] * np.cos(data["theta"]))
            elif data.ds.dimensionality==3:
              return (data["%s_r" % basename] * np.sin(data["theta"]) * np.cos(data["phi"]) +
                      data["%s_theta" % basename] * np.cos(data["theta"]) * np.cos(["phi"]) -
                      data["%s_phi" % basename] * np.sin(data["phi"]))

        # it's redundant to define a cartesian x field for 1D data
        if registry.ds.dimensionality > 1:
          registry.add_field((ftype, "%s_cartesian_x" % basename), sampling_type="cell", 
                             function=_cartesian_x,
                             units=field_units,
                             display_field=True)

        def _cartesian_y(field,data):

          if registry.ds.geometry=="polar":

            return data["%s_r" % basename] * np.sin(data["theta"])

          elif registry.ds.geometry == "cylindrical":

            if data.ds.dimensionality==2:
              return data["%s_z" % basename]
            elif data.ds.dimensionality==3:
              return (data["%s_r" % basename] * np.sin(data["theta"]) +
                      data["%s_theta" % basename] * np.cos(data["theta"]))

          elif registry.ds.geometry == "spherical":

            if data.ds.dimensionality==2:
              return (data["%s_r" % basename] * np.cos(data["theta"]) -
                     data["%s_theta" % basename] * np.sin(data["theta"]))
            elif data.ds.dimensionality==3:
              return (data["%s_r" % basename] * np.sin(data["theta"]) * np.sin(data["phi"]) +
                      data["%s_theta" % basename] * np.cos(data["theta"]) * np.sin(["phi"]) +
                      data["%s_phi" % basename] * np.cos(data["phi"]))

        if registry.ds.dimensionality >= 2:
          registry.add_field((ftype, "%s_cartesian_y" % basename), sampling_type="cell", 
                             function=_cartesian_y,
                             units=field_units,
                             display_field=True)

        def _cartesian_z(field,data):

          if registry.ds.geometry == "cylindrical":
            return data["%s_z" % basename]
          elif registry.ds.geometry == "spherical":
            return (data["%s_r" % basename] * np.cos(data["theta"]) -
                    data["%s_theta" % basename] * np.sin(data["theta"]))

        if registry.ds.dimensionality == 3:
          registry.add_field((ftype, "%s_cartesian_z" % basename), sampling_type="cell", 
                             function=_cartesian_z,
                             units=field_units,
                             display_field=True)
>>>>>>> 9d858f7d


def create_averaged_field(registry, basename, field_units, ftype="gas",
                          slice_info=None, validators=None,
                          weight="cell_mass"):

    if validators is None:
        validators = []
    validators += [ValidateSpatial(1, [(ftype, basename)])]

    def _averaged_field(field, data):
        nx, ny, nz = data[(ftype, basename)].shape
        new_field = data.ds.arr(np.zeros((nx-2, ny-2, nz-2), dtype=np.float64),
                                (just_one(data[(ftype, basename)]) *
                                 just_one(data[(ftype, weight)])).units)
        weight_field = data.ds.arr(np.zeros((nx-2, ny-2, nz-2),
                                            dtype=np.float64),
                                   data[(ftype, weight)].units)
        i_i, j_i, k_i = np.mgrid[0:3, 0:3, 0:3]

        for i, j, k in zip(i_i.ravel(), j_i.ravel(), k_i.ravel()):
            sl = (slice(i, nx-(2-i)), slice(j, ny-(2-j)), slice(k, nz-(2-k)))
            new_field += data[(ftype, basename)][sl] * data[(ftype, weight)][sl]
            weight_field += data[(ftype, weight)][sl]

        # Now some fancy footwork
        new_field2 = data.ds.arr(np.zeros((nx, ny, nz)), 
                                 data[(ftype, basename)].units)
        new_field2[1:-1, 1:-1, 1:-1] = new_field / weight_field
        return new_field2

    registry.add_field((ftype, "averaged_%s" % basename),
                       sampling_type="cell",
                       function=_averaged_field,
                       units=field_units,
                       validators=validators)<|MERGE_RESOLUTION|>--- conflicted
+++ resolved
@@ -95,6 +95,7 @@
                            units=field_units,
                            validators=validators)
 
+
 def create_squared_field(registry, basename, field_units,
                          ftype="gas", slice_info=None,
                          validators=None):
@@ -113,10 +114,8 @@
             squared += data[fn] * data[fn]
         return squared
 
-    registry.add_field((ftype, "%s_squared" % basename),
-                       sampling_type="local",
-                       function=_squared,
-                       units=field_units,
+    registry.add_field((ftype, "%s_squared" % basename), sampling_type="local",
+                       function=_squared, units=field_units,
                        validators=validators)
 
 def create_vector_fields(registry, basename, field_units,
@@ -151,32 +150,6 @@
         registry, basename, field_units, ftype=ftype, slice_info=slice_info,
         validators=[ValidateParameter('bulk_%s' % basename)])
 
-<<<<<<< HEAD
-    def _spherical_radius_component(field, data):
-        """The spherical radius component of the vector field
-
-        Relative to the coordinate system defined by the *normal* vector,
-        *center*, and *bulk_* field parameters.
-        """
-        normal = data.get_field_parameter("normal")
-        vectors = obtain_relative_velocity_vector(
-            data, (xn, yn, zn), "bulk_%s" % basename)
-        theta = data['index', 'spherical_theta']
-        phi = data['index', 'spherical_phi']
-        rv = get_sph_r_component(vectors, theta, phi, normal)
-        # Now, anywhere that radius is in fact zero, we want to zero out our
-        # return values.
-        rv[np.isnan(theta)] = 0.0
-        return rv
-
-    registry.add_field((ftype, "%s_spherical_radius" % basename),
-                       sampling_type="local",
-                       function=_spherical_radius_component,
-                       units=field_units,
-                       validators=[ValidateParameter("normal"),
-                                   ValidateParameter("center"),
-                                   ValidateParameter("bulk_%s" % basename)])
-=======
     if not is_curvilinear(registry.ds.geometry):
 
         # The following fields are invalid for curvilinear geometries
@@ -198,13 +171,12 @@
             return rv
 
         registry.add_field((ftype, "%s_spherical_radius" % basename),
-                           sampling_type="cell",
+                           sampling_type="local",
                            function=_spherical_radius_component,
                            units=field_units,
                            validators=[ValidateParameter("normal"),
                                        ValidateParameter("center"),
                                        ValidateParameter("bulk_%s" % basename)])
->>>>>>> 9d858f7d
 
         def _radial(field, data):
             return data[ftype, "%s_spherical_radius" % basename]
@@ -216,161 +188,25 @@
             return np.sqrt(data[ftype, "%s_spherical_theta" % basename]**2.0 +
                            data[ftype, "%s_spherical_phi" % basename]**2.0)
 
-<<<<<<< HEAD
-    registry.add_field((ftype, "radial_%s" % basename),
-                       sampling_type="local",
-                       function=_radial,
-                       units=field_units,
-                       validators=[ValidateParameter("normal"),
-                                   ValidateParameter("center")])
-
-    registry.add_field((ftype, "radial_%s_absolute" % basename),
-                       sampling_type="local",
-                       function=_radial_absolute,
-                       units=field_units)
-
-    registry.add_field((ftype, "tangential_%s" % basename),
-                       sampling_type="local",
-                       function=_tangential,
-                       units=field_units)
-
-    def _spherical_theta_component(field, data):
-        """The spherical theta component of the vector field
-
-        Relative to the coordinate system defined by the *normal* vector,
-        *center*, and *bulk_* field parameters.
-        """
-        normal = data.get_field_parameter("normal")
-        vectors = obtain_relative_velocity_vector(
-            data, (xn, yn, zn), "bulk_%s" % basename)
-        theta = data["index", "spherical_theta"]
-        phi = data["index", "spherical_phi"]
-        return get_sph_theta_component(vectors, theta, phi, normal)
-
-    registry.add_field((ftype, "%s_spherical_theta" % basename),
-                       sampling_type="local",
-                       function=_spherical_theta_component,
-                       units=field_units,
-                       validators=[ValidateParameter("normal"),
-                                   ValidateParameter("center"),
-                                   ValidateParameter("bulk_%s" % basename)])
-
-    def _spherical_phi_component(field, data):
-        """The spherical phi component of the vector field
-
-        Relative to the coordinate system defined by the *normal* vector,
-        *center*, and *bulk_* field parameters.
-        """
-        normal = data.get_field_parameter("normal")
-        vectors = obtain_relative_velocity_vector(
-            data, (xn, yn, zn), "bulk_%s" % basename)
-        phi = data["index", "spherical_phi"]
-        return get_sph_phi_component(vectors, phi, normal)
-
-    registry.add_field((ftype, "%s_spherical_phi" % basename),
-                       sampling_type="local",
-                       function=_spherical_phi_component,
-                       units=field_units,
-                       validators=[ValidateParameter("normal"),
-                                   ValidateParameter("center"),
-                                   ValidateParameter("bulk_%s" % basename)])
-
-    def _cp_vectors(ax):
-        def _cp_val(field, data):
-            vec = data.get_field_parameter("cp_%s_vec" % (ax))
-            tr  = data[xn[0], 'relative_%s' % xn[1]] * vec.d[0]
-            tr += data[yn[0], 'relative_%s' % yn[1]] * vec.d[1]
-            tr += data[zn[0], 'relative_%s' % zn[1]] * vec.d[2]
-            return tr
-        return _cp_val
-
-    for ax in 'xyz':
-        registry.add_field((ftype, "cutting_plane_%s_%s" % (basename, ax)),
-                           sampling_type="local",
-                           function=_cp_vectors(ax),
-                           units=field_units)
-
-    def _divergence(field, data):
-        ds = div_fac * just_one(data["index", "dx"])
-        f  = data[xn[0], 'relative_%s' % xn[1]][sl_right,1:-1,1:-1]/ds
-        f -= data[xn[0], 'relative_%s' % xn[1]][sl_left ,1:-1,1:-1]/ds
-        ds = div_fac * just_one(data["index", "dy"])
-        f += data[yn[0], 'relative_%s' % yn[1]][1:-1,sl_right,1:-1]/ds
-        f -= data[yn[0], 'relative_%s' % yn[1]][1:-1,sl_left ,1:-1]/ds
-        ds = div_fac * just_one(data["index", "dz"])
-        f += data[zn[0], 'relative_%s' % zn[1]][1:-1,1:-1,sl_right]/ds
-        f -= data[zn[0], 'relative_%s' % zn[1]][1:-1,1:-1,sl_left ]/ds
-        new_field = data.ds.arr(
-            np.zeros(data[xn].shape, dtype=np.float64), f.units)
-        new_field[1:-1,1:-1,1:-1] = f
-        return new_field
-
-    def _divergence_abs(field, data):
-        return np.abs(data[ftype, "%s_divergence" % basename])
-
-    field_units = Unit(field_units, registry=registry.ds.unit_registry)
-    div_units = field_units / registry.ds.unit_system["length"]
-
-    registry.add_field((ftype, "%s_divergence" % basename),
-                       sampling_type="local",
-                       function=_divergence,
-                       units=div_units,
-                       validators=[ValidateSpatial(1),
-                                   ValidateParameter('bulk_%s' % basename)])
-    
-    registry.add_field((ftype, "%s_divergence_absolute" % basename),
-                       sampling_type="local",
-                       function=_divergence_abs,
-                       units=div_units)
-
-    def _tangential_over_magnitude(field, data):
-        tr = (data[ftype, "tangential_%s" % basename] /
-              data[ftype, '%s_magnitude' % basename])
-        return np.abs(tr)
-
-    registry.add_field((ftype, "tangential_over_%s_magnitude" % basename),
-                       sampling_type="local",
-                       function=_tangential_over_magnitude,
-                       take_log=False)
-
-    def _cylindrical_radius_component(field, data):
-        """The cylindrical radius component of the vector field
-
-        Relative to the coordinate system defined by the *normal* vector,
-        *center*, and *bulk_* field parameters.
-        """
-        normal = data.get_field_parameter("normal")
-        vectors = obtain_relative_velocity_vector(
-            data, (xn, yn, zn), "bulk_%s" % basename)
-        theta = data["index", 'cylindrical_theta']
-        return get_cyl_r_component(vectors, theta, normal)
-
-    registry.add_field((ftype, "%s_cylindrical_radius" % basename),
-                       sampling_type="local",
-                       function=_cylindrical_radius_component,
-                       units=field_units,
-                       validators=[ValidateParameter("normal")])
-=======
         registry.add_field((ftype, "radial_%s" % basename),
-                           sampling_type="cell",
+                           sampling_type="local",
                            function=_radial,
                            units=field_units,
                            validators=[ValidateParameter("normal"),
                                        ValidateParameter("center")])
 
         registry.add_field((ftype, "radial_%s_absolute" % basename),
-                           sampling_type="cell",
+                           sampling_type="local",
                            function=_radial_absolute,
                            units=field_units)
 
         registry.add_field((ftype, "tangential_%s" % basename),
-                           sampling_type="cell",
+                           sampling_type="local",
                            function=_tangential,
                            units=field_units)
 
         def _spherical_theta_component(field, data):
             """The spherical theta component of the vector field
->>>>>>> 9d858f7d
 
             Relative to the coordinate system defined by the *normal* vector,
             *center*, and *bulk_* field parameters.
@@ -382,14 +218,8 @@
             phi = data["index", "spherical_phi"]
             return get_sph_theta_component(vectors, theta, phi, normal)
 
-<<<<<<< HEAD
-    registry.add_field((ftype, "cylindrical_radial_%s" % basename),
-                       sampling_type="local",
-                       function=_cylindrical_radial,
-                       units=field_units)
-=======
         registry.add_field((ftype, "%s_spherical_theta" % basename),
-                           sampling_type="cell",
+                           sampling_type="local",
                            function=_spherical_theta_component,
                            units=field_units,
                            validators=[ValidateParameter("normal"),
@@ -409,7 +239,7 @@
             return get_sph_phi_component(vectors, phi, normal)
 
         registry.add_field((ftype, "%s_spherical_phi" % basename),
-                           sampling_type="cell",
+                           sampling_type="local",
                            function=_spherical_phi_component,
                            units=field_units,
                            validators=[ValidateParameter("normal"),
@@ -427,7 +257,7 @@
 
         for ax in 'xyz':
             registry.add_field((ftype, "cutting_plane_%s_%s" % (basename, ax)),
-                               sampling_type="cell",
+                               sampling_type="local",
                                function=_cp_vectors(ax),
                                units=field_units)
 
@@ -453,15 +283,14 @@
         div_units = field_units / registry.ds.unit_system["length"]
 
         registry.add_field((ftype, "%s_divergence" % basename),
-                           sampling_type="cell",
+                           sampling_type="local",
                            function=_divergence,
                            units=div_units,
                            validators=[ValidateSpatial(1),
                                        ValidateParameter('bulk_%s' % basename)])
->>>>>>> 9d858f7d
 
         registry.add_field((ftype, "%s_divergence_absolute" % basename),
-                           sampling_type="cell",
+                           sampling_type="local",
                            function=_divergence_abs,
                            units=div_units)
 
@@ -470,7 +299,7 @@
                   data[ftype, '%s_magnitude' % basename])
             return np.abs(tr)
         registry.add_field((ftype, "tangential_over_%s_magnitude" % basename),
-                           sampling_type="cell",
+                           sampling_type="local",
                            function=_tangential_over_magnitude,
                            take_log=False)
 
@@ -487,82 +316,17 @@
             return get_cyl_r_component(vectors, theta, normal)
 
         registry.add_field((ftype, "%s_cylindrical_radius" % basename),
-                           sampling_type="cell",
+                           sampling_type="local",
                            function=_cylindrical_radius_component,
                            units=field_units,
                            validators=[ValidateParameter("normal")])
 
-<<<<<<< HEAD
-    registry.add_field((ftype, "cylindrical_radial_%s_absolute" % basename),
-                       sampling_type="local",
-                       function=_cylindrical_radial_absolute,
-                       units=field_units,
-                       validators=[ValidateParameter("normal")])
-
-    def _cylindrical_theta_component(field, data):
-        """The cylindrical theta component of the vector field
-
-        Relative to the coordinate system defined by the *normal* vector,
-        *center*, and *bulk_* field parameters.
-        """
-        normal = data.get_field_parameter("normal")
-        vectors = obtain_relative_velocity_vector(
-            data, (xn, yn, zn), "bulk_%s" % basename)
-        theta = data["index", 'cylindrical_theta'].copy()
-        theta = np.tile(theta, (3,) + (1,)*len(theta.shape))
-        return get_cyl_theta_component(vectors, theta, normal)
-
-    registry.add_field((ftype, "%s_cylindrical_theta" % basename),
-                       sampling_type="local",
-                       function=_cylindrical_theta_component,
-                       units=field_units,
-                       validators=[ValidateParameter("normal"),
-                                   ValidateParameter("center"),
-                                   ValidateParameter("bulk_%s" % basename)])
-
-    def _cylindrical_tangential(field, data):
-        """This field is deprecated and will be removed in a future release"""
-        return data[ftype, "%s_cylindrical_theta" % basename]
-
-    def _cylindrical_tangential_absolute(field, data):
-        """This field is deprecated and will be removed in a future release"""
-        return np.abs(data[ftype, 'cylindrical_tangential_%s' % basename])
-
-    registry.add_field((ftype, "cylindrical_tangential_%s" % basename),
-                       sampling_type="local",
-                       function=_cylindrical_tangential,
-                       units=field_units)
-
-    registry.add_field((ftype, "cylindrical_tangential_%s_absolute" % basename),
-                       sampling_type="local",
-                       function=_cylindrical_tangential_absolute,
-                       units=field_units)
-
-    def _cylindrical_z_component(field, data):
-        """The cylindrical z component of the vector field
-
-        Relative to the coordinate system defined by the *normal* vector,
-        *center*, and *bulk_* field parameters.
-        """
-        normal = data.get_field_parameter("normal")
-        vectors = obtain_relative_velocity_vector(
-            data, (xn, yn, zn), "bulk_%s" % basename)
-        return get_cyl_z_component(vectors, normal)
-
-    registry.add_field((ftype, "%s_cylindrical_z" % basename),
-                       sampling_type="local",
-                       function=_cylindrical_z_component,
-                       units=field_units,
-                       validators=[ValidateParameter("normal"),
-                                   ValidateParameter("center"),
-                                   ValidateParameter("bulk_%s" % basename)])
-=======
         def _cylindrical_radial(field, data):
             """This field is deprecated and will be removed in a future version"""
             return data[ftype, '%s_cylindrical_radius' % basename]
 
         registry.add_field((ftype, "cylindrical_radial_%s" % basename),
-                           sampling_type="cell",
+                           sampling_type="local",
                            function=_cylindrical_radial,
                            units=field_units)
 
@@ -571,7 +335,7 @@
             return np.abs(data[ftype, '%s_cylindrical_radius' % basename])
 
         registry.add_field((ftype, "cylindrical_radial_%s_absolute" % basename),
-                           sampling_type="cell",
+                           sampling_type="local",
                            function=_cylindrical_radial_absolute,
                            units=field_units,
                            validators=[ValidateParameter("normal")])
@@ -590,7 +354,7 @@
             return get_cyl_theta_component(vectors, theta, normal)
 
         registry.add_field((ftype, "%s_cylindrical_theta" % basename),
-                           sampling_type="cell",
+                           sampling_type="local",
                            function=_cylindrical_theta_component,
                            units=field_units,
                            validators=[ValidateParameter("normal"),
@@ -599,20 +363,20 @@
 
         def _cylindrical_tangential(field, data):
             """This field is deprecated and will be removed in a future release"""
-            return data["%s_cylindrical_theta" % basename]
+            return data[ftype, "%s_cylindrical_theta" % basename]
 
         def _cylindrical_tangential_absolute(field, data):
             """This field is deprecated and will be removed in a future release"""
-            return np.abs(data['cylindrical_tangential_%s' % basename])
+            return np.abs(data[ftype, 'cylindrical_tangential_%s' % basename])
 
         registry.add_field((ftype, "cylindrical_tangential_%s" % basename),
-                           sampling_type="cell",
+                           sampling_type="local",
                            function=_cylindrical_tangential,
                            units=field_units)
 
         registry.add_field(
             (ftype, "cylindrical_tangential_%s_absolute" % basename),
-            sampling_type="cell",
+            sampling_type="local",
             function=_cylindrical_tangential_absolute,
             units=field_units)
 
@@ -628,7 +392,7 @@
             return get_cyl_z_component(vectors, normal)
 
         registry.add_field((ftype, "%s_cylindrical_z" % basename),
-                           sampling_type="cell",
+                           sampling_type="local",
                            function=_cylindrical_z_component,
                            units=field_units,
                            validators=[ValidateParameter("normal"),
@@ -663,7 +427,7 @@
 
         # it's redundant to define a cartesian x field for 1D data
         if registry.ds.dimensionality > 1:
-          registry.add_field((ftype, "%s_cartesian_x" % basename), sampling_type="cell", 
+          registry.add_field((ftype, "%s_cartesian_x" % basename), sampling_type="local", 
                              function=_cartesian_x,
                              units=field_units,
                              display_field=True)
@@ -693,7 +457,7 @@
                       data["%s_phi" % basename] * np.cos(data["phi"]))
 
         if registry.ds.dimensionality >= 2:
-          registry.add_field((ftype, "%s_cartesian_y" % basename), sampling_type="cell", 
+          registry.add_field((ftype, "%s_cartesian_y" % basename), sampling_type="local", 
                              function=_cartesian_y,
                              units=field_units,
                              display_field=True)
@@ -707,11 +471,10 @@
                     data["%s_theta" % basename] * np.sin(data["theta"]))
 
         if registry.ds.dimensionality == 3:
-          registry.add_field((ftype, "%s_cartesian_z" % basename), sampling_type="cell", 
+          registry.add_field((ftype, "%s_cartesian_z" % basename), sampling_type="local", 
                              function=_cartesian_z,
                              units=field_units,
                              display_field=True)
->>>>>>> 9d858f7d
 
 
 def create_averaged_field(registry, basename, field_units, ftype="gas",
