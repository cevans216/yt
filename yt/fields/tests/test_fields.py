--- conflicted
+++ resolved
@@ -21,15 +21,11 @@
     YTArray, YTQuantity
 from yt.utilities.exceptions import \
     YTFieldUnitError, \
-<<<<<<< HEAD
-    YTFieldUnitParseError
-=======
     YTFieldUnitParseError, \
     YTDimensionalityError
 
 base_ds = None
 
->>>>>>> 0b78f46f
 
 def setup():
     global base_ds
@@ -307,8 +303,6 @@
     u2 = array_like_field(ad, 1., ("all", "particle_mass")).units
     assert u1 == u2
 
-<<<<<<< HEAD
-=======
 def test_add_field_string():
     ds = fake_random_ds(16)
     ad = ds.all_data()
@@ -353,16 +347,11 @@
     a2 = np.argsort(mi2)
     assert_array_equal(a1, a2)
 
->>>>>>> 0b78f46f
 if __name__ == "__main__":
     setup()
     for t in test_all_fields():
         t()
     test_add_deposited_particle_field()
     test_add_field_unit_semantics()
-<<<<<<< HEAD
     test_array_like_field()
-=======
-    test_array_like_field()
-    test_add_field_string()
->>>>>>> 0b78f46f
+    test_add_field_string()