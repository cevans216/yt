"""
HaloProfiler class and member functions.



"""

#-----------------------------------------------------------------------------
# Copyright (c) 2013, yt Development Team.
#
# Distributed under the terms of the Modified BSD License.
#
# The full license is in the file COPYING.txt, distributed with this software.
#-----------------------------------------------------------------------------

import gc
import numpy as np
import os
import h5py
import types

from yt.funcs import *
from yt.utilities.math_utils import periodic_dist

from yt.convenience import \
    load
from yt.data_objects.profiles import \
    BinnedProfile1D, YTEmptyProfileData
from yt.analysis_modules.halo_finding.api import *
from .halo_filters import \
    VirialFilter
from .centering_methods import \
    centering_registry
from yt.data_objects.field_info_container import \
    add_field
from yt.data_objects.static_output import \
    StaticOutput

from yt.utilities.exceptions import \
    YTException
from yt.utilities.parallel_tools.parallel_analysis_interface import \
    ParallelAnalysisInterface, \
    parallel_blocking_call, \
    parallel_root_only, \
    parallel_objects
from yt.utilities.physical_constants import \
    mass_sun_cgs, \
    rho_crit_now
from yt.visualization.fixed_resolution import \
    FixedResolutionBuffer
from yt.visualization.image_writer import write_image

PROFILE_RADIUS_THRESHOLD = 2

class HaloProfiler(ParallelAnalysisInterface):
    r"""Initialize a Halo Profiler object.

    In order to run the halo profiler, the Halo Profiler object must be
    instantiated. At the minimum, the path to a parameter file
    must be provided as the first term.

    Parameters
    ----------

    dataset : string, required
        The path to the parameter file for the dataset to be analyzed.
    output_dir : string, optional
        If specified, all output will be put into this path instead of
        in the dataset directories.  Default: None.
    halos :  {"multiple", "single"}, optional
        For profiling more than one halo.  In this mode halos are read in
        from a list or identified with a halo finder.  In "single" mode,
        the one and only halo
        center is identified automatically as the location of the peak
        in the density field.
        Default: "multiple".
    halo_list_file : string, optional
        The name of a file containing the list of halos.  The HaloProfiler
        will  look for this file in the data directory.
        Default: "HopAnalysis.out".
    halo_list_format : {string, dict}
        The format of the halo list file.  "yt_hop" for the format
        given by yt's halo finders.  "enzo_hop" for the format written
        by enzo_hop. "p-groupfinder"  for P-Groupfinder.  This keyword
        can also be given in the form of a dictionary specifying the
        column in which various properties can be found.
        For example, {"id": 0, "center": [1, 2, 3], "mass": 4, "radius": 5}.
        Default: "yt_hop".
    halo_finder_function : function
        If halos is set to multiple and the file given by
        halo_list_file does not exit, the halo finding function
        specified here will be called.
        Default: HaloFinder (yt_hop).
    halo_finder_args : tuple
        Args given with call to halo finder function.  Default: None.
    halo_finder_kwargs : dict
        kwargs given with call to halo finder function. Default: None.
    recenter : {string, function}
        The exact location of the sphere center can significantly affect
        radial profiles.  The halo center loaded by the HaloProfiler will
        typically be the dark matter center of mass calculated by a halo
        finder.  However, this may not be the best location for centering
        profiles of baryon quantities.  For example, one may want to center
        on the maximum density.
        If recenter is given as a string, one of the existing recentering
        functions will be used:

            * Min_Dark_Matter_Density : location of minimum dark matter density
            * Max_Dark_Matter_Density : location of maximum dark matter density
            * CoM_Dark_Matter_Density : dark matter center of mass
            * Min_Gas_Density : location of minimum gas density
            * Max_Gas_Density : location of maximum gas density
            * CoM_Gas_Density : gas center of mass
            * Min_Total_Density : location of minimum total density
            * Max_Total_Density : location of maximum total density
            * CoM_Total_Density : total center of mass
            * Min_Temperature : location of minimum temperature
            * Max_Temperature : location of maximum temperature

        Alternately, a function can be supplied for custom recentering.
        The function should take only one argument, a sphere object.  Example
        function::
            
               def my_center_of_mass(data):
                   my_x, my_y, my_z = data.quantities['CenterOfMass']()
                   return (my_x, my_y, my_z)
            
        Default: None.
    halo_radius : float
        If no halo radii are provided in the halo list file, this
        parameter is used to specify the radius out to which radial
        profiles will be made.  This keyword is also
        used when halos is set to single.  Default: 0.1.
    radius_units : string
        The units of halo_radius.  Default: "1" (code units).
    n_profile_bins : int
        The number of bins in the radial profiles.  Default: 50.
    profile_output_dir : str
        The subdirectory, inside the data directory, in which radial profile
        output files will be created.  The directory will be created if it does
        not exist.  Default: "radial_profiles".
    projection_output_dir : str
        The subdirectory, inside the data directory, in which projection
        output files will be created.  The directory will be created if it does
        not exist.  Default: "projections".
    projection_width : float
        The width of halo projections.  Default: 8.0.
    projection_width_units : string
        The units of projection_width. Default: "mpc".
    project_at_level : {"max", int}
        The maximum refinement level to be included in projections.
        Default: "max" (maximum level within the dataset).
    velocity_center  : array_like
        The method in which the halo bulk velocity is calculated (used for
        calculation of radial and tangential velocities.  Valid options are:

            * ["bulk", "halo"] (Default): the velocity provided in
              the halo list
            * ["bulk", "sphere"]: the bulk velocity of the sphere
              centered on the halo center.
            * ["max", field]: the velocity of the cell that is the
              location of the maximum of the field specified.

    filter_quantities : array_like
        Quantities from the original halo list file to be written out in the
        filtered list file.  Default: ['id','center'].
    use_critical_density : bool
        If True, the definition of overdensity for virial quantities
        is calculated with respect to the critical density.
        If False, overdensity is with respect to mean matter density,
        which is lower by a factor of Omega_M.  Default: False.

    Examples
    --------

    >>> from yt.analysis_modules.halo_profiler.api import *
    >>> hp = HaloProfiler("RedshiftOutput0005/RD0005")

    """
    def __init__(self, dataset, output_dir=None,
                 halos='multiple', halo_list_file='HopAnalysis.out',
                 halo_list_format='yt_hop', halo_finder_function=parallelHF,
                 halo_finder_args=None,
                 halo_finder_kwargs=dict(threshold=160.0, safety=1.5,
                                         dm_only=False, resize=True,
                                         fancy_padding=True, rearrange=True),
                 halo_radius=None, radius_units='1', n_profile_bins=50,
                 recenter=None,
                 profile_output_dir='radial_profiles', projection_output_dir='projections',
                 projection_width=8.0, projection_width_units='mpc', project_at_level='max',
                 velocity_center=['bulk', 'halo'], filter_quantities=['id', 'center', 'r_max'],
                 use_critical_density=False):
        ParallelAnalysisInterface.__init__(self)

        self.dataset = dataset
        self.n_profile_bins = n_profile_bins
        self.projection_width = projection_width
        self.projection_width_units = projection_width_units
        self.project_at_level = project_at_level
        self.filter_quantities = filter_quantities
        if self.filter_quantities is None: self.filter_quantities = []
        self.use_critical_density = use_critical_density

        self.profile_fields = []
        self.projection_fields = []

        self._halo_filters = []
        self.all_halos = []
        self.filtered_halos = []

        # Set halo finder function and parameters, if needed.
        self.halo_finder_function = halo_finder_function
        self.halo_finder_args = halo_finder_args
        if self.halo_finder_args is None: self.halo_finder_args = ()
        self.halo_finder_kwargs = halo_finder_kwargs
        if self.halo_finder_kwargs is None: self.halo_finder_kwargs = {}

        # Set option to get halos from hop or single halo at density maximum.
        # multiple: get halos from hop
        # single: get single halo from density maximum
        self.halos = halos
        if not(self.halos is 'multiple' or self.halos is 'single'):
            mylog.error("Keyword, halos, must be either 'single' or 'multiple'.")
            return None

        # Set halo list format.
        # 'yt_hop': yt hop output.
        # 'enzo_hop': enzo_hop output.
        # dictionary: a dictionary containing fields and their corresponding columns.
        self.halo_list_file = halo_list_file
        if halo_list_format == 'yt_hop':
            self.halo_list_format = {'id':0, 'mass':1, 'np': 2,
                                     'center':[7, 8, 9], 'velocity':[10, 11, 12], 'r_max':13}
        elif halo_list_format == 'enzo_hop':
            self.halo_list_format = {'id':0, 'center':[4, 5, 6]}
        elif halo_list_format == 'p-groupfinder':
            self.halo_list_format = {'id':3, 'mass':5, 'center':[0, 1, 2], 'r200kpc':8}
        elif isinstance(halo_list_format, types.DictType):
            self.halo_list_format = halo_list_format
        else:
            mylog.error("Keyword, halo_list_format, must be 'yt_hop', 'enzo_hop', 'p-groupfinder', or a dictionary of custom settings.")
            return None

        # Option to recenter sphere someplace else.
        self.recenter = recenter

        # Flag for whether calculating halo bulk velocity is necessary.
        self._need_bulk_velocity = False

        # Check validity for VelocityCenter parameter which toggles how the
        # velocity is zeroed out for radial velocity profiles.
        self.velocity_center = velocity_center[:]
        if self.velocity_center[0] == 'bulk':
            if self.velocity_center[1] == 'halo' and \
                    self.halos is 'single':
                mylog.error("Parameter, VelocityCenter, must be set to 'bulk sphere' or 'max <field>' with halos flag set to 'single'.")
                return None
            if self.velocity_center[1] == 'halo' and \
                    self.halo_list_format is 'enzo_hop':
                mylog.error("Parameter, VelocityCenter, must be 'bulk sphere' for old style hop output files.")
                return None
            if not(self.velocity_center[1] == 'halo' or
                   self.velocity_center[1] == 'sphere'):
                mylog.error("Second value of VelocityCenter must be either 'halo' or 'sphere' if first value is 'bulk'.")
                return None
        elif self.velocity_center[0] == 'max':
            mylog.info('Using position of max %s for velocity center.' % self.velocity_center[1])
        else:
            mylog.error("First value of parameter, VelocityCenter, must be either 'bulk' or 'max'.")
            return None

        # Create dataset object.
        if isinstance(self.dataset, StaticOutput):
            self.pf = self.dataset
        else:
            self.pf = load(self.dataset)
        self.pf.h

        # Create output directories.
        self.output_dir = output_dir
        if output_dir is None:
            self.output_dir = self.pf.fullpath
        else:
            self.__check_directory(output_dir)
            self.output_dir = os.path.join(output_dir, self.pf.directory)
        self.__check_directory(self.output_dir)
        self.profile_output_dir = os.path.join(self.output_dir, profile_output_dir)
        self.projection_output_dir = os.path.join(self.output_dir, projection_output_dir)

        # Figure out what max radius to use for profiling.
        if halo_radius is not None:
            self.halo_radius = halo_radius / self.pf[radius_units]
        elif self.halos is 'single' or not 'r_max' in self.halo_list_format:
            self.halo_radius = 0.1
        else:
            self.halo_radius = None

        # Get halo(s).
        if self.halos is 'single':
            v, center = self.pf.h.find_max('Density')
            singleHalo = {}
            singleHalo['center'] = center
            singleHalo['r_max'] = self.halo_radius * self.pf.units['mpc']
            singleHalo['id'] = 0
            self.all_halos.append(singleHalo)
        elif self.halos is 'multiple':
            # Get hop data.
            self._load_halo_data()
            if len(self.all_halos) == 0:
                mylog.error("No halos loaded, there will be nothing to do.")
                return None
        else:
            mylog.error("Keyword, halos, must be either 'single' or 'multiple'.")
            return None

    def add_halo_filter(self, function, *args, **kwargs):
        r"""Filters can be added to create a refined list of halos based on
        their profiles or to avoid profiling halos altogether based on
        information given in the halo list file.

        It is often the case that one is looking to identify halos with a
        specific set of properties. This can be accomplished through the
        creation of filter functions. A filter function can take as many args
        and kwargs as you like, as long as the first argument is a profile
        object, or at least a dictionary which contains the profile arrays
        for each field. Filter functions must return a list of two things.
        The first is a True or False indicating whether the halo passed the
        filter. The second is a dictionary containing quantities calculated
        for that halo that will be written to a file if the halo passes the
        filter. A sample filter function based on virial quantities can be
        found in yt/analysis_modules/halo_profiler/halo_filters.py.

        Parameters
        ----------
        function : function
            The name of a halo filter function.
        args : values
            Arguments passed to the halo filter function.
        kwargs : values
            Arguments passed to the halo filter function.

        Examples
        -------
        >>> hp.add_halo_filter(HP.VirialFilter, must_be_virialized=True,
                overdensity_field='ActualOverdensity',
                virial_overdensity=200,
                virial_filters=[['TotalMassMsun','>=','1e14']],
                virial_quantities=['TotalMassMsun','RadiusMpc'])

        """

        self._halo_filters.append({'function':function, 'args':args, 'kwargs':kwargs})

    def add_profile(self, field, weight_field=None, accumulation=False):
        r"""Add a field for profiling.

        Once the halo profiler object has been instantiated,
        fields can be added for profiling using this function. This function
        may be called multiple times, once per field to be added.

        Parameters
        ----------
        field : string
            The name of the field.
        weight_field : {None, string}, optional
            The field that will be used to weight the field `field` when
            the radial binning is done. Default: None.
        accumulation : bool
            Whether or not the `field` values should be summed up with the
            radius of the profile.

        Examples
        >>> hp.add_profile('CellVolume', weight_field=None, accumulation=True)
        >>> hp.add_profile('TotalMassMsun', weight_field=None, accumulation=True)
        >>> hp.add_profile('Density', weight_field=None, accumulation=False)
        >>> hp.add_profile('Temperature', weight_field='CellMassMsun', accumulation=False)

        """

        # Check for any field that might need to have the bulk velocity set.
        if 'Velocity' in field or 'Mach' in field:
            self._need_bulk_velocity = True

        self.profile_fields.append({'field':field, 'weight_field':weight_field,
                                    'accumulation':accumulation})

    def add_projection(self, field, weight_field=None, cmap='algae'):
        r"""Make a projection of the specified field.

        For the given field, a projection will be produced that can be saved
        to HDF5 or image format. See `make_projections`.

        Parameters
        ----------
        field : string
            The name of the field.
        weight_field : string
            The field that will be used to weight the field `field` when
            the projection is done. Default: None.
        cmap : string
            The name of the matplotlib color map that will be used if an
            image is made from the projection. Default="algae".

        Examples
        --------
        >>> hp.add_projection('Density', weight_field=None)
        >>> hp.add_projection('Temperature', weight_field='Density')
        >>> hp.add_projection('Metallicity', weight_field='Density')

        """

        # Check for any field that might need to have the bulk velocity set.
        if 'Velocity' in field or 'Mach' in field:
            self._need_bulk_velocity = True

        self.projection_fields.append({'field':field, 'weight_field':weight_field,
                                       'cmap': cmap})

    @parallel_blocking_call
    def make_profiles(self, filename=None, prefilters=None, njobs=-1,
                      dynamic=False, profile_format='ascii'):
        r"""Make radial profiles for all halos in the list.

        After all the calls to `add_profile`, this will trigger the actual
        calculations and output the profiles to disk.

        Parameters
        ----------

        filename : str
            If set, a file will be written with all of the filtered halos
            and the quantities returned by the filter functions.
            Default: None.
        prefilters : array_like
            A single dataset can contain thousands or tens of thousands of
            halos. Significant time can be saved by not profiling halos
            that are certain to not pass any filter functions in place.
            Simple filters based on quantities provided in the initial
            halo list can be used to filter out unwanted halos using this
            parameter.
            Default: None.
        njobs : int
            The number of jobs over which to split the profiling.  Set
            to -1 so that each halo is done by a single processor.
            Default: -1.
        dynamic : bool
            If True, distribute halos using a task queue.  If False,
            distribute halos evenly over all jobs.
            Default: False.
        profile_format : str
            The file format for the radial profiles, 'ascii' or 'hdf5'.
            Default: 'ascii'.

        Examples
        --------

        >>> hp.make_profiles(filename="FilteredQuantities.out",
                 prefilters=["halo['mass'] > 1e13"])

        """

        extension_map = {'ascii': 'dat',
                         'hdf5': 'h5'}
        if not profile_format in extension_map:
            mylog.error("Invalid profile_format: %s.  Valid options are %s." %
                        (profile_format, ", ".join(extension_map.keys())))
            raise YTException(pf=self.pf)

        if len(self.all_halos) == 0:
            mylog.error("Halo list is empty, returning.")
            return None

        # Reset filtered halo list.
        self.filtered_halos = []

        # Check to see if the VirialFilter has been added to the filter list.
        # If a lower mass cutoff is being used, use it to make a pre-filter.
        if prefilters is None: prefilters = []
        virial_prefilter = None
        virial_prefilter_safety_factor = 0.5
        all_filter_functions = [hf['function'] for hf in self._halo_filters]
        virial_filter = VirialFilter in all_filter_functions
        if 'mass' in self.halo_list_format and VirialFilter in all_filter_functions:
            vFilter = self._halo_filters[all_filter_functions.index(VirialFilter)]
            if vFilter['kwargs'].has_key('virial_filters') and \
               vFilter['kwargs']['virial_filters'] is not None:
                all_vqFilters = [vqf[0] for vqf in vFilter['kwargs']['virial_filters']]
                if 'TotalMassMsun' in all_vqFilters:
                    mass_filter = vFilter['kwargs']['virial_filters'][all_vqFilters.index('TotalMassMsun')]
                    if '>' in mass_filter[1]:
                        virial_prefilter = "halo['mass'] %s %f * %s" % \
                            (mass_filter[1], virial_prefilter_safety_factor, mass_filter[2])
                        prefilters.append(virial_prefilter)
                    elif '<' in mass_filter[1]:
                        virial_prefilter = "halo['mass'] %s %f * %s" % \
                            (mass_filter[1], (1./virial_prefilter_safety_factor), mass_filter[2])
                        prefilters.append(virial_prefilter)

        # Add profile fields necessary for calculating virial quantities.
        if virial_filter: self._check_for_needed_profile_fields()

        # Create output directory.
        self.__check_directory(self.profile_output_dir)

        # Profile all halos.
        updated_halos = []
        for halo in parallel_objects(self.all_halos, njobs=njobs, dynamic=dynamic):
            # Apply prefilters to avoid profiling unwanted halos.
            filter_result = True
            haloQuantities = {}
            if prefilters is not None:
                for prefilter in prefilters:
                    if not eval(prefilter):
                        filter_result = False
                        break

            if filter_result and len(self.profile_fields) > 0:

                profile_filename = "%s/Halo_%04d_profile.%s" % \
                    (self.profile_output_dir, halo['id'], extension_map[profile_format])

                profiledHalo = self._get_halo_profile(halo, profile_filename,
                                                      virial_filter=virial_filter)

                if profiledHalo is None:
                    continue

                # Apply filter and keep track of the quantities that are returned.
                for hFilter in self._halo_filters:
                    filter_result, filterQuantities = hFilter['function'](profiledHalo, *hFilter['args'],
                                                                          **hFilter['kwargs'])

                    if not filter_result: break

                    if filterQuantities is not None:
                        haloQuantities.update(filterQuantities)

            if filter_result:
                for quantity in self.filter_quantities:
                    if halo.has_key(quantity): haloQuantities[quantity] = halo[quantity]

                only_on_root(self.filtered_halos.append, haloQuantities)

            # If we've gotten this far down, this halo is good and we want
            # to keep it. But we need to communicate the recentering changes
            # to all processors (the root one in particular) without having
            # one task clobber the other.
            only_on_root(updated_halos.append, halo)

        # And here is where we bring it all together.
        updated_halos = self.comm.par_combine_object(updated_halos,
                            datatype="list", op="cat")
        updated_halos.sort(key=lambda a:a['id'])
        self.all_halos = updated_halos

        self.filtered_halos = self.comm.par_combine_object(self.filtered_halos,
                            datatype="list", op="cat")
        self.filtered_halos.sort(key=lambda a:a['id'])

        if filename is not None:
            self._write_filtered_halo_list(os.path.join(self.output_dir, filename))

    def _get_halo_profile(self, halo, filename, virial_filter=True,
            force_write=False):
        r"""Profile a single halo and write profile data to a file.
        If file already exists, read profile data from file.
        Return a dictionary of id, center, and virial quantities if virial_filter is True.
        """

        # Read profile from file if it already exists.
        # If not, profile will be None.
        profile = self._read_profile(filename)

        # Make profile if necessary.
        newProfile = profile is None
        if newProfile:

            r_min = 2 * self.pf.h.get_smallest_dx() * self.pf['mpc']
            if (halo['r_max'] / r_min < PROFILE_RADIUS_THRESHOLD):
                mylog.debug("Skipping halo with r_max / r_min = %f." % (halo['r_max']/r_min))
                return None

            # get a sphere object to profile
            sphere = self._get_halo_sphere(halo)
            if sphere is None: return None

            try:
                profile = BinnedProfile1D(sphere, self.n_profile_bins, "RadiusMpc",
                                                r_min, halo['r_max'],
<<<<<<< HEAD
                                                log_space=True, end_collect=True)
            except EmptyProfileData:
                mylog.error("Caught EmptyProfileData exception, returning None for this halo.")
=======
                                                log_space=True, lazy_reader=True,
                                                end_collect=True)
            except YTEmptyProfileData:
                mylog.error("Caught YTEmptyProfileData exception, returning None for this halo.")
>>>>>>> 6ab1cdb3
                return None
            # Figure out which fields to add simultaneously
            field_groupings = defaultdict(lambda: defaultdict(list))
            for hp in self.profile_fields:
                field_groupings[hp['weight_field']][hp['accumulation']].append(hp['field'])
            for weight_field in field_groupings:
                for accum, fields in field_groupings[weight_field].items():
                    profile.add_fields(fields, weight=weight_field,
                                       accumulation=accum)

        if virial_filter:
            self._add_actual_overdensity(profile)

        if newProfile:
            mylog.info("Writing halo %d" % halo['id'])
            if os.path.exists(filename): os.remove(filename)
            if filename.endswith('.h5'):
                profile.write_out_h5(filename)
            else:
                profile.write_out(filename, format='%0.6e')
            # profile will have N+1 bins so remove the last one
            for field in profile.keys():
                profile[field] = profile[field][:-1]
        elif force_write:
            mylog.info("Re-writing halo %d" % halo['id'])
            self._write_profile(profile, filename, format='%0.6e')

        if newProfile:
            # Temporary solution to memory leak.
            for g in self.pf.h.grids:
                g.clear_data()
            sphere.clear_data()
            del sphere
            # Currently, this seems to be the only way to prevent large 
            # halo profiling runs from running out of ram.
            # It would be good to track down the real cause at some point.
            gc.collect()

        return profile

    def _get_halo_sphere(self, halo):
        """
        Returns a sphere object for a given halo, performs the recentering,
        and calculates bulk velocities.
        """

        sphere = self.pf.h.sphere(halo['center'], halo['r_max']/self.pf.units['mpc'])
        #if len(sphere._grids) == 0: return None
        new_sphere = False

        if self.recenter:
            old = halo['center']
            if self.recenter in centering_registry:
                new_x, new_y, new_z = \
                    centering_registry[self.recenter](sphere)
            else:
                # user supplied function
                new_x, new_y, new_z = self.recenter(sphere)
            if new_x < self.pf.domain_left_edge[0] or \
                    new_y < self.pf.domain_left_edge[1] or \
                    new_z < self.pf.domain_left_edge[2]:
                mylog.info("Recentering rejected, skipping halo %d" % \
                    halo['id'])
                return None
            halo['center'] = [new_x, new_y, new_z]
            d = self.pf['kpc'] * periodic_dist(old, halo['center'],
                self.pf.domain_right_edge - self.pf.domain_left_edge)
            mylog.info("Recentered halo %d %1.3e kpc away." % (halo['id'], d))
            # Expand the halo to account for recentering.
            halo['r_max'] += d / 1000. # d is in kpc -> want mpc
            new_sphere = True

        if new_sphere:
            # Temporary solution to memory leak.
            for g in self.pf.h.grids:
                g.clear_data()
            sphere.clear_data()
            del sphere
            sphere = self.pf.h.sphere(halo['center'], halo['r_max']/self.pf.units['mpc'])

        if self._need_bulk_velocity:
            # Set bulk velocity to zero out radial velocity profiles.
            if self.velocity_center[0] == 'bulk':
                if self.velocity_center[1] == 'halo':
                    sphere.set_field_parameter('bulk_velocity', halo['velocity'])
                elif self.velocity_center[1] == 'sphere':
                    mylog.info('Calculating sphere bulk velocity.')
                    sphere.set_field_parameter('bulk_velocity',
                                               sphere.quantities['BulkVelocity']())
                else:
                    mylog.error("Invalid parameter: velocity_center.")
                    return None
            elif self.velocity_center[0] == 'max':
                mylog.info('Setting bulk velocity with value at max %s.' % self.velocity_center[1])
                max_val, maxi, mx, my, mz, mg = sphere.quantities['MaxLocation'](self.velocity_center[1])
                                                                                 
                max_grid = self.pf.h.grids[mg]
                max_cell = np.unravel_index(maxi, max_grid.ActiveDimensions)
                sphere.set_field_parameter('bulk_velocity', [max_grid['x-velocity'][max_cell],
                                                             max_grid['y-velocity'][max_cell],
                                                             max_grid['z-velocity'][max_cell]])
            mylog.info('Bulk velocity set.')

        return sphere

    @parallel_blocking_call
    def make_projections(self, axes=[0, 1, 2], halo_list='filtered',
                         save_images=False, save_cube=True, njobs=-1,
                         dynamic=False):
        r"""Make projections of all halos using specified fields.

        After adding fields using `add_projection`, this starts the actual
        calculations and saves the output to disk.

        Parameters
        ----------

        axes : array_like
            A list of the axes to project along, using the usual 0,1,2
            convention. Default=[0,1,2]
        halo_list : {'filtered', 'all'}
            Which set of halos to make profiles of, either ones passed by the
            halo filters (if enabled/added), or all halos.
            Default='filtered'.
        save_images : bool
            Whether or not to save images of the projections. Default=False.
        save_cube : bool
            Whether or not to save the HDF5 files of the halo projections.
            Default=True.
        njobs : int
            The number of jobs over which to split the projections.  Set
            to -1 so that each halo is done by a single processor.  Halo 
            projections do not currently work in parallel, so this must 
            be set to -1.
            Default: -1.
        dynamic : bool
            If True, distribute halos using a task queue.  If False,
            distribute halos evenly over all jobs.
            Default: False.

        Examples
        --------

        >>> hp.make_projections(axes=[0, 1, 2], save_cube=True,
            save_images=True, halo_list="filtered")

        """

        # Halo projections cannot run in parallel because they are done by 
        # giving a data source to the projection object.
        if njobs > 0:
            mylog.warn("Halo projections cannot use more than one processor per halo, setting njobs to -1.")
            njobs = -1
        
        # Get list of halos for projecting.
        if halo_list == 'filtered':
            halo_projection_list = self.filtered_halos
        elif halo_list == 'all':
            halo_projection_list = self.all_halos
        elif isinstance(halo_list, types.StringType):
            halo_projection_list = self._read_halo_list(halo_list)
        elif isinstance(halo_list, types.ListType):
            halo_projection_list = halo_list
        else:
            mylog.error("Keyword, halo_list', must be 'filtered', 'all', a filename, or an actual list.")
            return

        if len(halo_projection_list) == 0:
            mylog.error("Halo list for projections is empty.")
            return

        # Set resolution for fixed resolution output.
        if self.project_at_level == 'max':
            proj_level = self.pf.h.max_level
        else:
            proj_level = int(self.project_at_level)
        proj_dx = self.pf.units[self.projection_width_units] / \
            self.pf.parameters['TopGridDimensions'][0] / \
            (self.pf.parameters['RefineBy']**proj_level)
        projectionResolution = int(self.projection_width / proj_dx)

        # Create output directory.
        self.__check_directory(self.projection_output_dir)

        center = [0.5 * (self.pf.parameters['DomainLeftEdge'][w] +
                         self.pf.parameters['DomainRightEdge'][w])
                  for w in range(self.pf.parameters['TopGridRank'])]

        for halo in parallel_objects(halo_projection_list, njobs=njobs, dynamic=dynamic):
            if halo is None:
                continue
            # Check if region will overlap domain edge.
            # Using non-periodic regions is faster than using periodic ones.
            leftEdge = [(halo['center'][w] -
                         0.5 * self.projection_width/self.pf.units[self.projection_width_units])
                        for w in range(len(halo['center']))]
            rightEdge = [(halo['center'][w] +
                          0.5 * self.projection_width/self.pf.units[self.projection_width_units])
                         for w in range(len(halo['center']))]

            mylog.info("Projecting halo %04d in region: [%f, %f, %f] to [%f, %f, %f]." %
                       (halo['id'], leftEdge[0], leftEdge[1], leftEdge[2],
                        rightEdge[0], rightEdge[1], rightEdge[2]))

            need_per = False
            for w in range(len(halo['center'])):
                if ((leftEdge[w] < self.pf.parameters['DomainLeftEdge'][w]) or
                    (rightEdge[w] > self.pf.parameters['DomainRightEdge'][w])):
                    need_per = True
                    break

            # We use the same type of region regardless.  The selection will be
            # correct, but we need the need_per variable for projection
            # shifting.
            region = self.pf.h.region(halo['center'], leftEdge, rightEdge)

            # Make projections.
            if not isinstance(axes, types.ListType): axes = list([axes])
            for w in axes:
                projections = []
                # YT projections do not follow the right-hand rule.
                coords = range(3)
                del coords[w]
                x_axis = coords[0]
                y_axis = coords[1]

                for hp in self.projection_fields:
                    projections.append(self.pf.h.proj(hp['field'], w,
                                                      weight_field=hp['weight_field'],
                                                      data_source=region,
                                                      center=halo['center']))

                # Set x and y limits, shift image if it overlaps domain boundary.
                if need_per:
                    pw = self.projection_width/self.pf.units[self.projection_width_units]
                    _shift_projections(self.pf, projections, halo['center'], center, w)
                    # Projection has now been shifted to center of box.
                    proj_left = [center[x_axis]-0.5*pw, center[y_axis]-0.5*pw]
                    proj_right = [center[x_axis]+0.5*pw, center[y_axis]+0.5*pw]
                else:
                    proj_left = [leftEdge[x_axis], leftEdge[y_axis]]
                    proj_right = [rightEdge[x_axis], rightEdge[y_axis]]

                # Save projection data to hdf5 file.
                if save_cube or save_images:
                    axis_labels = ['x', 'y', 'z']

                    if save_cube:
                        dataFilename = "%s/Halo_%04d_%s_data.h5" % \
                            (self.projection_output_dir, halo['id'], axis_labels[w])
                        mylog.info("Saving projection data to %s." % dataFilename)
                        output = h5py.File(dataFilename, "a")

                    # Create fixed resolution buffer for each projection and write them out.
                    for e, hp in enumerate(self.projection_fields):
                        frb = FixedResolutionBuffer(projections[e], (proj_left[0], proj_right[0],
                                                                     proj_left[1], proj_right[1]),
                                                    (projectionResolution, projectionResolution),
                                                    antialias=False)
                        dataset_name = "%s_%s" % (hp['field'], hp['weight_field'])
                        if save_cube:
                            if dataset_name in output: del output[dataset_name]
                            output.create_dataset(dataset_name, data=frb[hp['field']])
                        if save_images:
                            filename = "%s/Halo_%04d_%s_%s.png" % \
                              (self.projection_output_dir, halo['id'],
                               dataset_name, axis_labels[w])
                            if (frb[hp['field']] != 0).any():
                                write_image(np.log10(frb[hp['field']]), filename, cmap_name=hp['cmap'])
                            else:
                                mylog.info('Projection of %s for halo %d is all zeros, skipping image.' %
                                            (hp['field'], halo['id']))
                    if save_cube: output.close()

            del region

    @parallel_blocking_call
    def analyze_halo_spheres(self, analysis_function, halo_list='filtered',
                             analysis_output_dir=None, njobs=-1, dynamic=False):
        r"""Perform custom analysis on all halos.

        This will loop through all halo on the HaloProfiler's list,
        creating a sphere object for each halo and passing that sphere
        to the provided analysis function.

        Parameters
        ----------

        analysis_function : function
            A function taking two arguments, the halo dictionary, and a
            sphere object.
            Example function to calculate total mass of halo::

                def my_analysis(halo, sphere):
                    total_mass = sphere.quantities['TotalMass']()
                    print total_mass
            
        halo_list : {'filtered', 'all'}
            Which set of halos to make profiles of, either ones passed by the
            halo filters (if enabled/added), or all halos.
            Default='filtered'.
        analysis_output_dir : string, optional
            If specified, this directory will be created within the dataset to
            contain any output from the analysis function.  Default: None.
        njobs : int
            The number of jobs over which to split the analysis.  Set
            to -1 so that each halo is done by a single processor.
            Default: -1.
        dynamic : bool
            If True, distribute halos using a task queue.  If False,
            distribute halos evenly over all jobs.
            Default: False.

        Examples
        --------

        >>> hp.analyze_halo_spheres(my_analysis, halo_list="filtered",
                                    analysis_output_dir='special_analysis')

        """

        # Get list of halos for projecting.
        if halo_list == 'filtered':
            halo_analysis_list = self.filtered_halos
        elif halo_list == 'all':
            halo_analysis_list = self.all_halos
        elif isinstance(halo_list, types.StringType):
            halo_analysis_list = self._read_halo_list(halo_list)
        elif isinstance(halo_list, types.ListType):
            halo_analysis_list = halo_list
        else:
            mylog.error("Keyword, halo_list', must be 'filtered', 'all', a filename, or an actual list.")
            return

        if len(halo_analysis_list) == 0:
            mylog.error("Halo list for analysis is empty.")
            return

        # Create output directory.
        if analysis_output_dir is not None:
            my_output_dir = os.path.join(self.output_dir, analysis_output_dir)
            self.__check_directory(my_output_dir)

        for halo in parallel_objects(halo_analysis_list, njobs=njobs, dynamic=dynamic):
            if halo is None: continue

            # Get a sphere object to analze.
            sphere = self._get_halo_sphere(halo)
            if sphere is None: continue

            # Call the given analysis function.
            analysis_function(halo, sphere)

    def _add_actual_overdensity(self, profile):
        "Calculate overdensity from TotalMassMsun and CellVolume fields."

        if 'ActualOverdensity' in profile.keys():
            return

        rhocritnow = rho_crit_now * self.pf.hubble_constant**2 # g cm^-3
        rho_crit = rhocritnow * ((1.0 + self.pf.current_redshift)**3.0)
        if not self.use_critical_density: rho_crit *= self.pf.omega_matter

        profile['ActualOverdensity'] = (mass_sun_cgs * profile['TotalMassMsun']) / \
            profile['CellVolume'] / rho_crit

    def _check_for_needed_profile_fields(self):
        "Make sure CellVolume and TotalMass fields are added so virial quantities can be calculated."
        all_profile_fields = [hp['field'] for hp in self.profile_fields]
        if not 'CellVolume' in all_profile_fields:
            mylog.info("Adding CellVolume field to so virial quantities can be calculated")
            self.add_profile('CellVolume', weight_field=None, accumulation=True)
        if not 'TotalMassMsun' in all_profile_fields:
            mylog.info("Adding TotalMassMsun field to so virial quantities can be calculated")
            self.add_profile('TotalMassMsun', weight_field=None, accumulation=True)

    def _load_halo_data(self, filename=None):
        "Read hop output file or run hop if it doesn't exist."

        # Don't run if hop data already loaded.
        if self.all_halos:
            return

        if filename is None:
            filename = self.halo_list_file

        hop_file = os.path.join(self.output_dir, filename)

        if not(os.path.exists(hop_file)):
            mylog.info("Halo finder file not found, running halo finder to get halos.")
            self._run_hop(hop_file)

        self.all_halos = self._read_halo_list(hop_file)

    def _read_halo_list(self, listFile):
        """
        Read halo list from aue file.
        Allow for columnar data in varying formats.
        """

        def __isE(arg):
            parts = arg.lower().split('e')
            if len(parts) != 2: return False
            return not (True in [q.isalpha() for q in ''.join(parts)])

        def __get_num(arg):
            if __isE(arg):
                return float(arg)
            if arg != arg.swapcase():
                return arg
            return float(arg)

        mylog.info("Reading halo information from %s." % listFile)
        haloList = []
        listLines = file(listFile)

        fields = self.halo_list_format.keys()
        getID = not 'id' in fields
        has_rmax = 'r_max' in fields
        has_r200kpc = 'r200kpc' in fields

        for line in listLines:
            line = line.strip()
            if len(line) > 0 and not line.startswith('#') and not line[0].isalpha():
                halo = {}
                onLine = line.split()
                for field in fields:
                    if isinstance(self.halo_list_format[field], types.ListType):
                        halo[field] = [__get_num(onLine[q]) for q in self.halo_list_format[field]]
                    else:
                        halo[field] = __get_num(onLine[self.halo_list_format[field]])
                if getID: halo['id'] = len(haloList)
                if self.halo_radius is not None:
                    halo['r_max'] = self.halo_radius * self.pf.units['mpc']
                elif has_rmax:
                    halo['r_max'] *= self.pf.units['mpc']
                elif has_r200kpc:
                    # If P-Groupfinder used, r_200 [kpc] is calculated.
                    # set r_max as 50% past r_200.
                    halo['r_max'] = 1.5 * halo['r200kpc'] / 1000.
                else:
                    mylog.error("HaloProfiler has no way to get halo radius.")
                    return None
                haloList.append(halo)

        mylog.info("Loaded %d halos." % (len(haloList)))
        return haloList

    def _read_profile(self, profileFile):
        "Read radial profile from file.  Return None if it doesn't have all the fields requested."

        # Check to see if file exists.
        if not os.path.exists(profileFile):
            return None

        if profileFile.endswith('.h5'):
            return self._read_profile_hdf5(profileFile)
        else:
            return self._read_profile_ascii(profileFile)

    def _read_profile_ascii(self, profileFile):
        "Read radial profile from file.  Return None if it doesn't have all the fields requested."

        f = open(profileFile, 'r')
        lines = f.readlines()
        f.close()

        if not lines:
            return None

        # Get fields from header.
        header = lines.pop(0)
        header = header.strip()
        fields = header.split()
        # First string is '#'.
        fields.pop(0)

        profile = {}
        profile_obj = FakeProfile(self.pf)
        for field in fields:
            profile[field] = []

        # Check if all fields needed are present.
        all_profile_fields = [hp['field'] for hp in self.profile_fields]
        for field in all_profile_fields:
            if not field in profile:
                return None

        # Fill profile fields, skip bad values.
        for line in lines:
            line = line.strip()
            onLine = line.split()
            lineOK = True
            for value in onLine:
                if value.isalpha():
                    lineOK = False
                    break
            if lineOK:
                for q, field in enumerate(fields):
                    profile[field].append(float(onLine[q]))

        for field in fields:
            profile[field] = np.array(profile[field])

        profile_obj._data = profile

        if len(profile[fields[0]]) > 1:
            return profile_obj
        else:
            return None

    def _read_profile_hdf5(self, profileFile):
        "Read radial profile from file.  Return None if it doesn't have all the fields requested."

        profile = {}
        try:
            in_file = h5py.File(profileFile, 'r')
        except IOError:
            return None
        if not 'RadiusMpc-1d' in in_file:
            return None
        my_group = in_file['RadiusMpc-1d']
        if not 'x-axis-RadiusMpc' in my_group.attrs:
            return None
        profile['RadiusMpc'] = my_group.attrs['x-axis-RadiusMpc']
        fields = my_group.keys()

        # Check if all fields needed are present.
        all_profile_fields = [hp['field'] for hp in self.profile_fields]
        for field in all_profile_fields:
            if not field in fields:
                in_file.close()
                return None

        for field in fields:
            profile[field] = my_group[field][:]
        in_file.close()

        profile_obj = FakeProfile(self.pf)
        profile_obj._data = profile
        return profile_obj

    @parallel_blocking_call
    def _run_hop(self, hop_file):
        "Run hop to get halos."

        hop_results = self.halo_finder_function(self.pf, *self.halo_finder_args,
                                                **self.halo_finder_kwargs)
        hop_results.write_out(hop_file)

        del hop_results
        self.pf.h.clear_all_data()

    @parallel_root_only
    def _write_filtered_halo_list(self, filename, format="%s"):
        """
        Write out list of filtered halos along with any quantities
        picked up during the filtering process.
        """

        if filename.endswith('.h5'):
            self._write_filtered_halo_list_h5(filename)
        else:
            self._write_filtered_halo_list_ascii(filename, format=format)

    def _write_filtered_halo_list_ascii(self, filename, format="%s"):
        """
        Write out list of filtered halos along with any quantities
        picked up during the filtering process.
        """

        if len(self.filtered_halos) == 0:
            mylog.error("No halos in filtered list.")
            return

        mylog.info("Writing filtered halo list to %s." % filename)
        out_file = open(filename, "w")
        fields = [field for field in sorted(self.filtered_halos[0])]
        halo_fields = []
        for halo_field in self.filter_quantities:
            if halo_field in fields:
                fields.remove(halo_field)
                halo_fields.append(halo_field)
        # Make it so number of fields in header is same as number of data columns.
        header_fields = []
        for halo_field in halo_fields:
            if isinstance(self.filtered_halos[0][halo_field], types.ListType):
                header_fields.extend(["%s[%d]" % (halo_field, q)
                                      for q in range(len(self.filtered_halos[0][halo_field]))])
            else:
                header_fields.append(halo_field)
        out_file.write("# ")
        out_file.write("\t".join(header_fields + fields + ["\n"]))

        for halo in self.filtered_halos:
            for halo_field in halo_fields:
                if isinstance(halo[halo_field], types.ListType):
                    field_data = np.array(halo[halo_field])
                    field_data.tofile(out_file, sep="\t", format=format)
                else:
                    if halo_field == 'id':
                        out_file.write("%04d" % halo[halo_field])
                    else:
                        out_file.write("%s" % halo[halo_field])
                out_file.write("\t")
            field_data = np.array([halo[field] for field in fields])
            field_data.tofile(out_file, sep="\t", format=format)
            out_file.write("\n")
        out_file.close()

    def _write_filtered_halo_list_h5(self, filename):
        """
        Write out list of filtered halos along with any quantities
        picked up during the filtering process.
        """

        if len(self.filtered_halos) == 0:
            mylog.error("No halos in filtered list.")
            return

        mylog.info("Writing filtered halo list to %s." % filename)
        out_file = h5py.File(filename, "w")
        fields = [field for field in sorted(self.filtered_halos[0])]
        halo_fields = []
        for halo_field in self.filter_quantities:
            if halo_field in fields:
                fields.remove(halo_field)
                halo_fields.append(halo_field)

        for halo_field in halo_fields + fields:
            value_list = []
            for halo in self.filtered_halos:
                value_list.append(halo[halo_field])
            value_list = np.array(value_list)
            out_file.create_dataset(halo_field, data=value_list)
        out_file.close()

    def _write_profile(self, profile, filename, format="%0.16e"):
        fid = open(filename, "w")
        fields = [field for field in sorted(profile.keys()) if field != "UsedBins"]
        fid.write("\t".join(["#"] + fields + ["\n"]))
        field_data = np.array([profile[field] for field in fields])
        for line in range(field_data.shape[1]):
            field_data[:, line].tofile(fid, sep="\t", format=format)
            fid.write("\n")
        fid.close()

    @parallel_root_only
    def __check_directory(self, my_output_dir):
        if (os.path.exists(my_output_dir)):
            if not(os.path.isdir(my_output_dir)):
                mylog.error("Output directory exists, but is not a directory: %s." % my_output_dir)
                raise IOError(my_output_dir)
        else:
            os.makedirs(my_output_dir)

def _shift_projections(pf, projections, oldCenter, newCenter, axis):
    """
    Shift projection data around.
    This is necessary when projecting a preiodic region.
    """
    offset = [newCenter[q]-oldCenter[q] for q in range(len(oldCenter))]
    width = [pf.parameters['DomainRightEdge'][q]-pf.parameters['DomainLeftEdge'][q] \
                 for q in range(len(oldCenter))]

    del offset[axis]
    del width[axis]

    for plot in projections:
        # Get name of data field.
        other_fields = {'px':True, 'py':True, 'pdx':True, 'pdy':True, 'weight_field':True}
        for pfield in plot.field_data.keys():
            if not(other_fields.has_key(pfield)):
                field = pfield
                break

        # Shift x and y positions.
        plot['px'] += offset[0]
        plot['py'] += offset[1]

        # Wrap off-edge cells back around to other side (periodic boundary conditions).
        plot['px'][plot['px'] < 0] += width[0]
        plot['py'][plot['py'] < 0] += width[1]
        plot['px'][plot['px'] > width[0]] -= width[0]
        plot['py'][plot['py'] > width[1]] -= width[1]

        # After shifting, some cells have fractional coverage on both sides of the box.
        # Find those cells and make copies to be placed on the other side.

        # Cells hanging off the right edge.
        add_x_px = plot['px'][plot['px'] + 0.5 * plot['pdx'] > width[0]]
        add_x_px -= width[0]
        add_x_py = plot['py'][plot['px'] + 0.5 * plot['pdx'] > width[0]]
        add_x_pdx = plot['pdx'][plot['px'] + 0.5 * plot['pdx'] > width[0]]
        add_x_pdy = plot['pdy'][plot['px'] + 0.5 * plot['pdx'] > width[0]]
        add_x_field = plot[field][plot['px'] + 0.5 * plot['pdx'] > width[0]]
        add_x_weight_field = plot['weight_field'][plot['px'] + 0.5 * plot['pdx'] > width[0]]

        # Cells hanging off the left edge.
        add2_x_px = plot['px'][plot['px'] - 0.5 * plot['pdx'] < 0]
        add2_x_px += width[0]
        add2_x_py = plot['py'][plot['px'] - 0.5 * plot['pdx'] < 0]
        add2_x_pdx = plot['pdx'][plot['px'] - 0.5 * plot['pdx'] < 0]
        add2_x_pdy = plot['pdy'][plot['px'] - 0.5 * plot['pdx'] < 0]
        add2_x_field = plot[field][plot['px'] - 0.5 * plot['pdx'] < 0]
        add2_x_weight_field = plot['weight_field'][plot['px'] - 0.5 * plot['pdx'] < 0]

        # Cells hanging off the top edge.
        add_y_px = plot['px'][plot['py'] + 0.5 * plot['pdy'] > width[1]]
        add_y_py = plot['py'][plot['py'] + 0.5 * plot['pdy'] > width[1]]
        add_y_py -= width[1]
        add_y_pdx = plot['pdx'][plot['py'] + 0.5 * plot['pdy'] > width[1]]
        add_y_pdy = plot['pdy'][plot['py'] + 0.5 * plot['pdy'] > width[1]]
        add_y_field = plot[field][plot['py'] + 0.5 * plot['pdy'] > width[1]]
        add_y_weight_field = plot['weight_field'][plot['py'] + 0.5 * plot['pdy'] > width[1]]

        # Cells hanging off the bottom edge.
        add2_y_px = plot['px'][plot['py'] - 0.5 * plot['pdy'] < 0]
        add2_y_py = plot['py'][plot['py'] - 0.5 * plot['pdy'] < 0]
        add2_y_py += width[1]
        add2_y_pdx = plot['pdx'][plot['py'] - 0.5 * plot['pdy'] < 0]
        add2_y_pdy = plot['pdy'][plot['py'] - 0.5 * plot['pdy'] < 0]
        add2_y_field = plot[field][plot['py'] - 0.5 * plot['pdy'] < 0]
        add2_y_weight_field = plot['weight_field'][plot['py'] - 0.5 * plot['pdy'] < 0]

        # Add the hanging cells back to the projection data.
        plot.field_data['px'] = np.concatenate([plot['px'], add_x_px, add_y_px,
                                                add2_x_px, add2_y_px])
        plot.field_data['py'] = np.concatenate([plot['py'], add_x_py, add_y_py,
                                                add2_x_py, add2_y_py])
        plot.field_data['pdx'] = np.concatenate([plot['pdx'], add_x_pdx, add_y_pdx,
                                                 add2_x_pdx, add2_y_pdx])
        plot.field_data['pdy'] = np.concatenate([plot['pdy'], add_x_pdy, add_y_pdy,
                                                 add2_x_pdy, add2_y_pdy])
        plot.field_data[field] = np.concatenate([plot[field], add_x_field, add_y_field,
                                                 add2_x_field, add2_y_field])
        plot.field_data['weight_field'] = np.concatenate([plot['weight_field'],
                                                          add_x_weight_field, add_y_weight_field,
                                                          add2_x_weight_field, add2_y_weight_field])

        # Delete original copies of hanging cells.
        del add_x_px, add_y_px, add2_x_px, add2_y_px
        del add_x_py, add_y_py, add2_x_py, add2_y_py
        del add_x_pdx, add_y_pdx, add2_x_pdx, add2_y_pdx
        del add_x_pdy, add_y_pdy, add2_x_pdy, add2_y_pdy
        del add_x_field, add_y_field, add2_x_field, add2_y_field
        del add_x_weight_field, add_y_weight_field, add2_x_weight_field, add2_y_weight_field

class FakeProfile(ParallelAnalysisInterface):
    """
    This is used to mimic a profile object when reading profile data from disk.
    """
    def __init__(self, pf):
        ParallelAnalysisInterface.__init__(self)
        self.pf = pf
        self._data = {}

    def __getitem__(self, key):
        return self._data[key]

    def keys(self):
        return self._data.keys()

standard_fields = [
    ("Density", "CellMassMsun", False),
    ("Temperature", "CellMassMsun", False),
    ("VelocityMagnitude", "CellMassMsun", False),
    ("Ones", None, False),
    ("Entropy", "CellMassMsun", False),
    ("RadialVelocity", "CellMassMsun", False),
    ("SpecificAngularMomentumX", "CellMassMsun", False),
    ("SpecificAngularMomentumY", "CellMassMsun", False),
    ("SpecificAngularMomentumZ", "CellMassMsun", False),
    ("CoolingTime", "CellMassMsun", False),
    ("DynamicalTime", "CellMassMsun", False),
    ("CellMassMsun", None, True),
    ("TotalMassMsun", None, True),
    ("Dark_Matter_Density", "CellMassMsun", False),
    #("ParticleSpecificAngularMomentumX", "ParticleMassMsun"),
    #("ParticleSpecificAngularMomentumY", "ParticleMassMsun"),
    #("ParticleSpecificAngularMomentumZ", "ParticleMassMsun"),
    ("OverDensity", "CellMassMsun", False),
    #("ParticleMassMsun", None),
    ("StarParticleDensity", "StarParticleMassMsun", False), # How do we weight this?
    #("StarParticleMassMsun", None),
    ("StarParticleDensity", "StarParticleMassMsun", False), # How do we weight this?
]

standard_fields += [("%s_Fraction" % (s), "CellMassMsun", False)
    for s in ["HI","HII","HeI","HeII","HeIII","H2I","H2II",
    "HM","Electron", "DI","DII","HDI","Metal"]
]<|MERGE_RESOLUTION|>--- conflicted
+++ resolved
@@ -587,16 +587,9 @@
             try:
                 profile = BinnedProfile1D(sphere, self.n_profile_bins, "RadiusMpc",
                                                 r_min, halo['r_max'],
-<<<<<<< HEAD
                                                 log_space=True, end_collect=True)
-            except EmptyProfileData:
+            except YTEmptyProfileData:
                 mylog.error("Caught EmptyProfileData exception, returning None for this halo.")
-=======
-                                                log_space=True, lazy_reader=True,
-                                                end_collect=True)
-            except YTEmptyProfileData:
-                mylog.error("Caught YTEmptyProfileData exception, returning None for this halo.")
->>>>>>> 6ab1cdb3
                 return None
             # Figure out which fields to add simultaneously
             field_groupings = defaultdict(lambda: defaultdict(list))
