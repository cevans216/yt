"""
A plotting mechanism based on the idea of a "window" into the data.



"""

#-----------------------------------------------------------------------------
# Copyright (c) 2013, yt Development Team.
#
# Distributed under the terms of the Modified BSD License.
#
# The full license is in the file COPYING.txt, distributed with this software.
#-----------------------------------------------------------------------------
import base64
import numpy as np
import matplotlib
import cStringIO
import types
import os
import __builtin__

from matplotlib.delaunay.triangulate import Triangulation as triang
from matplotlib.mathtext import MathTextParser
from matplotlib.font_manager import FontProperties
from distutils import version
from functools import wraps
from numbers import Number

from ._mpl_imports import FigureCanvasAgg
from .color_maps import yt_colormaps, is_colormap
from .image_writer import apply_colormap
from .fixed_resolution import \
    FixedResolutionBuffer, \
    ObliqueFixedResolutionBuffer, \
    OffAxisProjectionFixedResolutionBuffer
from .plot_modifications import get_smallest_appropriate_unit, \
    callback_registry
from .tick_locators import LogLocator, LinearLocator
from .base_plot_types import ImagePlotMPL

from yt.funcs import \
    mylog, defaultdict, iterable, ensure_list, \
<<<<<<< HEAD
    fix_axis, get_image_suffix, assert_valid_width_tuple
=======
    fix_axis, get_image_suffix, get_ipython_api_version
>>>>>>> 1f56f985
from yt.utilities.lib import write_png_to_string
from yt.utilities.definitions import \
    x_dict, y_dict, \
    axis_names, axis_labels, \
    formatted_length_unit_names
from yt.utilities.math_utils import \
    ortho_find
from yt.utilities.exceptions import \
     YTUnitNotRecognized, YTInvalidWidthError, YTCannotParseUnitDisplayName, \
     YTNotInsideNotebook

from yt.data_objects.time_series import \
    TimeSeriesData
from yt.data_objects.yt_array import YTArray, YTQuantity
    
# Some magic for dealing with pyparsing being included or not
# included in matplotlib (not in gentoo, yes in everything else)
# Also accounting for the fact that in 1.2.0, pyparsing got renamed.
try:
    if version.LooseVersion(matplotlib.__version__) < \
        version.LooseVersion("1.2.0"):
        from matplotlib.pyparsing import ParseFatalException
    else:
        from matplotlib.pyparsing_py2 import ParseFatalException
except ImportError:
    from pyparsing import ParseFatalException

def invalidate_data(f):
    @wraps(f)
    def newfunc(*args, **kwargs):
        rv = f(*args, **kwargs)
        args[0]._data_valid = False
        args[0]._plot_valid = False
        args[0]._recreate_frb()
        if args[0]._initfinished:
            args[0]._setup_plots()
        return rv
    return newfunc

def invalidate_figure(f):
    @wraps(f)
    def newfunc(*args, **kwargs):
        rv = f(*args, **kwargs)
        for field in args[0].fields:
            args[0].plots[field].figure = None
            args[0].plots[field].axes = None
            args[0].plots[field].cax = None
        return rv
    return newfunc

def invalidate_plot(f):
    @wraps(f)
    def newfunc(*args, **kwargs):
        rv = f(*args, **kwargs)
        args[0]._plot_valid = False
        args[0]._setup_plots()
        return rv
    return newfunc

def apply_callback(f):
    @wraps(f)
    def newfunc(*args, **kwargs):
        rv = f(*args[1:], **kwargs)
        args[0]._callbacks.append((f.__name__,(args,kwargs)))
        return args[0]
    return newfunc

field_transforms = {}

class CallbackWrapper(object):
    def __init__(self, viewer, window_plot, frb, field):
        self.frb = frb
        self.data = frb.data_source
        self._axes = window_plot.axes
        self._figure = window_plot.figure
        if len(self._axes.images) > 0:
            self.image = self._axes.images[0]
        if frb.axis < 3:
            DD = frb.pf.domain_width
            xax = x_dict[frb.axis]
            yax = y_dict[frb.axis]
            self._period = (DD[xax], DD[yax])
        self.pf = frb.pf
        self.xlim = viewer.xlim
        self.ylim = viewer.ylim
        if 'OffAxisSlice' in viewer._plot_type:
            self._type_name = "CuttingPlane"
        else:
            self._type_name = viewer._plot_type

class FieldTransform(object):
    def __init__(self, name, func, locator):
        self.name = name
        self.func = func
        self.locator = locator
        field_transforms[name] = self

    def __call__(self, *args, **kwargs):
        return self.func(*args, **kwargs)

    def ticks(self, mi, ma):
        try:
            ticks = self.locator(mi, ma)
        except:
            ticks = []
        return ticks

log_transform = FieldTransform('log10', np.log10, LogLocator())
linear_transform = FieldTransform('linear', lambda x: x, LinearLocator())

def validate_iterable_width(width, unit=None):
    if isinstance(width[0], tuple) and isinstance(width[1], tuple):
        assert_valid_width_tuple(width[0])
        assert_valid_width_tuple(width[1])
        raise RuntimeError
        return (YTQuantity(width[0][0], width[0][1]),
                YTQUantity(width[1][0], width[1][1]))
    elif isinstance(width[0], Number) and isinstance(width[1], Number):
        raise RuntimeError
        return (YTQuantity(width[0][0], 'code_length'),
                YTQUantity(width[1][0], 'code_length'))
    else:
        assert_valid_width_tuple(width)
        # If width and unit are both valid width tuples, we
        # assume width controls x and unit controls y
        try:
            assert_valid_width_tuple(unit)
            return (YTQuantity(width[0], width[1]),
                    YTQuantity(unit[0], unit[1]))
        except YTInvalidWidthError:
            return (YTQuantity(width[0], width[1]),
                    YTQuantity(width[0], width[1]))

def StandardWidth(axis, width, depth, pf):
    if width is None:
        # Default to code units
        if not iterable(axis):
            width = pf.domain_width[[x_dict[axis], y_dict[axis]]]
        else:
            # axis is actually the normal vector
            # for an off-axis data object.
            mi = np.argmin(pf.domain_width)
            width = pf.domain_width[[mi,mi]]
    elif iterable(width):
        width = validate_iterable_width(width)
    else:
        try:
            assert isinstance(width, Number), \
              "width (%s) is invalid" % str(width)
        except AssertionError, e:
            raise YTInvalidWidthError(e)
        width = (YTQuantity(width, 'code_length'), 
                 YTQuantity(width, 'code_length'))
    if depth is not None:
        if iterable(depth):
            assert_valid_width_tuple(depth)
            depth = (YTQuantity(depth[0], depth[1]),)
        else:
            try:
                assert isinstance(depth, Number), \
                  "width (%s) is invalid" % str(depth)
            except AssertionError, e:
                raise YTInvalidWidthError(e)
            depth = (YTQuantity(depth, 'code_length'),)
        return width + depth
    return width

def StandardCenter(center, pf):
    if isinstance(center,str):
        if center.lower() == "m" or center.lower() == "max":
            v, center = pf.h.find_max("Density")
        elif center.lower() == "c" or center.lower() == "center":
            center = (pf.domain_left_edge + pf.domain_right_edge) / 2
        else:
            raise RuntimeError('center keyword \"%s\" not recognized'%center)
    return center

def GetWindowParameters(axis, center, width, pf):
    width = StandardWidth(axis, width, None, pf)
    center = StandardCenter(center, pf)
    units = (width[0][1], width[1][1])
    bounds = (center[x_dict[axis]]-width[0][0] / 2,
              center[x_dict[axis]]+width[0][0] / 2,
              center[y_dict[axis]]-width[1][0] / 2,
              center[y_dict[axis]]+width[1][0] / 2)
    raise RuntimeError
    return (bounds, center, units)

def GetObliqueWindowParameters(normal, center, width, pf, depth=None):
    width = StandardWidth(normal, width, depth, pf)
    center = StandardCenter(center, pf)

    if len(width) == 2:
        # Transforming to the cutting plane coordinate system
        center = (center - pf.domain_left_edge)/pf.domain_width - 0.5
        (normal,perp1,perp2) = ortho_find(normal)
        mat = np.transpose(np.column_stack((perp1,perp2,normal)))
        center = np.dot(mat,center)

    bounds = tuple( ( (2*(i%2))-1)*width[i//2]/2 for i in range(len(width)*2))

    return (bounds, center)

class PlotWindow(object):
    r"""
    A ploting mechanism based around the concept of a window into a
    data source. It can have arbitrary fields, each of which will be
    centered on the same viewpoint, but will have individual zlimits.

    The data and plot are updated separately, and each can be
    invalidated as the object is modified.

    Data is handled by a FixedResolutionBuffer object.

    Parameters
    ----------
    data_source : :class:`yt.data_objects.data_containers.AMRProjBase` or
                  :class:`yt.data_objects.data_containers.AMRSliceBase`
        This is the source to be pixelized, which can be a projection or a
        slice.  (For cutting planes, see
        `yt.visualization.fixed_resolution.ObliqueFixedResolutionBuffer`.)
    bounds : sequence of floats
        Bounds are the min and max in the image plane that we want our
        image to cover.  It's in the order of (xmin, xmax, ymin, ymax),
        where the coordinates are all in the appropriate code units.
    buff_size : sequence of ints
        The size of the image to generate.
    antialias : boolean
        This can be true or false.  It determines whether or not sub-pixel
        rendering is used during data deposition.
    window_size : float
        The size of the window on the longest axis (in units of inches),
        including the margins but not the colorbar.

    """
    _plot_valid = False
    _colorbar_valid = False
    _contour_info = None
    _vector_info = None
    _frb = None
    def __init__(self, data_source, bounds, buff_size=(800,800), antialias=True,
                 periodic=True, origin='center-window', oblique=False,
                 window_size=10.0, fields=None):
        if not hasattr(self, "pf"):
            self.pf = data_source.pf
            ts = self._initialize_dataset(self.pf)
            self.ts = ts
        self._initfinished = False
        self.center = None
        self.plots = {}
        self._periodic = periodic
        self.oblique = oblique
        self.data_source = data_source
        self.buff_size = buff_size
        self.window_size = window_size
        self.antialias = antialias
        skip = list(FixedResolutionBuffer._exclude_fields) + data_source._key_fields
        if fields is None:
            fields = []
        else:
            fields = ensure_list(fields)
        self.override_fields = list(np.intersect1d(fields, skip))
        self.set_window(bounds) # this automatically updates the data and plot
        self.origin = origin
        if self.data_source.center is not None and oblique == False:
            center = [self.data_source.center[i] for i in
                      range(len(self.data_source.center))
                      if i != self.data_source.axis]
            self.set_center(center)
        self._initfinished = True

    def _initialize_dataset(self, ts):
        if not isinstance(ts, TimeSeriesData):
            if not iterable(ts): ts = [ts]
            ts = TimeSeriesData(ts)
        return ts

    def __iter__(self):
        for pf in self.ts:
            mylog.warning("Switching to %s", pf)
            self._switch_pf(pf)
            yield self

    def piter(self, *args, **kwargs):
        for pf in self.ts.piter(*args, **kwargs):
            self._switch_pf(pf)
            yield self

    def _switch_pf(self, new_pf):
        ds = self.data_source
        name = ds._type_name
        kwargs = dict((n, getattr(ds, n)) for n in ds._con_args)
        new_ds = getattr(new_pf.h, name)(**kwargs)
        self.pf = new_pf
        self.data_source = new_ds
        self._data_valid = self._plot_valid = False
        self._recreate_frb()
        self._setup_plots()

    def __getitem__(self, item):
        return self.plots[item]

    def _recreate_frb(self):
        old_fields = None
        if self._frb is not None:
            old_fields = self._frb.keys()
        if hasattr(self,'zlim'):
            bounds = self.xlim+self.ylim+self.zlim
        else:
            bounds = self.xlim+self.ylim
        self._frb = self._frb_generator(self.data_source,
                                        bounds, self.buff_size,
                                        self.antialias,
                                        periodic=self._periodic)
        if old_fields is None:
            self._frb._get_data_source_fields()
        else:
            for key in old_fields: self._frb[key]
        for key in self.override_fields:
            self._frb[key]
        self._data_valid = True

    def _setup_plots(self):
        pass

    @property
    def fields(self):
        return self._frb.data.keys() + self.override_fields

    @property
    def width(self):
        Wx = self.xlim[1] - self.xlim[0]
        Wy = self.ylim[1] - self.ylim[0]
        return (Wx, Wy)

    @property
    def bounds(self):
        return self.xlim+self.ylim

    @invalidate_data
    def zoom(self, factor):
        r"""This zooms the window by *factor*.

        Parameters
        ----------
        factor : float
            multiplier for the current width

        """
        Wx, Wy = self.width
        centerx = self.xlim[0] + Wx*0.5
        centery = self.ylim[0] + Wy*0.5
        nWx, nWy = Wx/factor, Wy/factor
        self.xlim = (centerx - nWx*0.5, centerx + nWx*0.5)
        self.ylim = (centery - nWy*0.5, centery + nWy*0.5)
        return self

    @invalidate_data
    def pan(self, deltas):
        r"""Pan the image by specifying absolute code unit coordinate deltas.

        Parameters
        ----------
        deltas : sequence of floats
            (delta_x, delta_y) in *absolute* code unit coordinates

        """
        self.xlim = (self.xlim[0] + deltas[0], self.xlim[1] + deltas[0])
        self.ylim = (self.ylim[0] + deltas[1], self.ylim[1] + deltas[1])
        return self

    @invalidate_data
    def pan_rel(self, deltas):
        r"""Pan the image by specifying relative deltas, to the FOV.

        Parameters
        ----------
        deltas : sequence of floats
            (delta_x, delta_y) in *relative* code unit coordinates

        """
        Wx, Wy = self.width
        self.xlim = (self.xlim[0] + Wx*deltas[0], self.xlim[1] + Wx*deltas[0])
        self.ylim = (self.ylim[0] + Wy*deltas[1], self.ylim[1] + Wy*deltas[1])
        return self

    @invalidate_data
    def set_window(self, bounds):
        """Set the bounds of the plot window.
        This is normally only called internally, see set_width.


        Parameters
        ----------

        bounds : a four element sequence of floats
            The x and y bounds, in the format (x0, x1, y0, y1)

        """
        if self.center is not None:
            dx = bounds[1] - bounds[0]
            dy = bounds[3] - bounds[2]
            self.xlim = (self.center[0] - dx/2., self.center[0] + dx/2.)
            self.ylim = (self.center[1] - dy/2., self.center[1] + dy/2.)
        else:
            self.xlim = tuple(bounds[0:2])
            self.ylim = tuple(bounds[2:4])
            if len(bounds) == 6:
                self.zlim = tuple(bounds[4:6])
        mylog.info("xlim = %f %f" %self.xlim)
        mylog.info("ylim = %f %f" %self.ylim)
        if hasattr(self,'zlim'):
            mylog.info("zlim = %f %f" %self.zlim)

    @invalidate_data
    def set_width(self, width, unit = 'code_length'):
        """set the width of the plot window

        parameters
        ----------
        width : float, array of floats, (float, unit) tuple, or tuple of
                (float, unit) tuples.
             Width can have four different formats to support windows with
             variable x and y widths.  They are:

             ==================================     =======================
             format                                 example
             ==================================     =======================
             (float, string)                        (10,'kpc')
             ((float, string), (float, string))     ((10,'kpc'),(15,'kpc'))
             float                                  0.2
             (float, float)                         (0.2, 0.3)
             ==================================     =======================

             For example, (10, 'kpc') requests a plot window that is 10
             kiloparsecs wide in the x and y directions,
             ((10,'kpc'),(15,'kpc')) requests a window that is 10 kiloparsecs
             wide along the x axis and 15 kiloparsecs wide along the y axis.
             In the other two examples, code units are assumed, for example
             (0.2, 0.3) requests a plot that has an x width of 0.2 and a y
             width of 0.3 in code units.  If units are provided the resulting
             plot axis labels will use the supplied units.
        unit : str
             the unit the width has been specified in. If width is a tuple, this
             argument is ignored. Defaults to code units.
        """
        if width is not None:
            set_axes_unit = True
        else:
            set_axes_unit = False

        if isinstance(width, Number):
            width = YTQuantity(width, unit)
        elif iterable(width):
            raise RuntimeError
            width = validate_iterable_width(width, unit)

        width = StandardWidth(self._frb.axis, width, None, self.pf)

        centerx = (self.xlim[1] + self.xlim[0])/2.
        centery = (self.ylim[1] + self.ylim[0])/2.

        units = (width[0][1], width[1][1])

        if set_axes_unit:
            self._axes_unit_names = units
        else:
            self._axes_unit_names = None

        self.xlim = (centerx - width[0], centerx + width[0])
        self.ylim = (centery - width[1], centery + width[1])

        if hasattr(self,'zlim'):
            centerz = (self.zlim[1] + self.zlim[0])/2.
            mw = np.max([width[0], width[1]])
            self.zlim = (centerz - mw/2.,
                         centerz + mw/2.)
        return self

    @invalidate_data
    def set_center(self, new_center, unit = 'code_length'):
        """Sets a new center for the plot window

        parameters
        ----------
        new_center : two element sequence of floats
            The coordinates of the new center of the image.
            If the unit keyword is not specified, the
            coordinates are assumed to be in code units

        unit : string
            The name of the unit new_center is given in.

        """
        if new_center is None:
            self.center = None
        else:
            new_center = [c / self.pf[unit] for c in new_center]
            self.center = new_center
        self.set_window(self.bounds)
        return self

    @invalidate_data
    def set_antialias(self,aa):
        self.antialias = aa

    @invalidate_data
    def set_buff_size(self, size):
        """Sets a new buffer size for the fixed resolution buffer

        parameters
        ----------
        size : int or two element sequence of ints
            The number of data elements in the buffer on the x and y axes.
            If a scalar is provided,  then the buffer is assumed to be square.
        """
        if iterable(size):
            self.buff_size = size
        else:
            self.buff_size = (size, size)
        return self

    @invalidate_plot
    @invalidate_figure
    def set_window_size(self, size):
        """Sets a new window size for the plot

        parameters
        ----------
        size : float
            The size of the window on the longest axis (in units of inches),
            including the margins but not the colorbar.
        """
        self.window_size = float(size)
        return self

    @invalidate_data
    def refresh(self):
        # invalidate_data will take care of everything
        return self

class PWViewer(PlotWindow):
    """A viewer for PlotWindows.

    """
    _plot_type = None
    def __init__(self, *args,**kwargs):
        setup = kwargs.pop("setup", True)
        if self._plot_type is None:
            self._plot_type = kwargs.pop("plot_type")
        PlotWindow.__init__(self, *args,**kwargs)
        self._axes_unit_names = None
        self._callbacks = []
        self._field_transform = {}
        self._colormaps = defaultdict(lambda: 'algae')
        self.setup_callbacks()
        for field in self._frb.data.keys():
            finfo = self.data_source.pf._get_field_info(*field)
            if finfo.take_log:
                self._field_transform[field] = log_transform
            else:
                self._field_transform[field] = linear_transform

        if setup: self._setup_plots()

    @invalidate_plot
    def set_log(self, field, log):
        """set a field to log or linear.

        Parameters
        ----------
        field : string
            the field to set a transform
        log : boolean
            Log on/off.

        """
        if field == 'all':
            fields = self.plots.keys()
        else:
            fields = [field]
        for field in self._field_check(fields):
            if log:
                self._field_transform[field] = log_transform
            else:
                self._field_transform[field] = linear_transform
        return self

    @invalidate_plot
    def set_transform(self, field, name):
        field = self._field_check(field)
        if name not in field_transforms: 
            raise KeyError(name)
        self._field_transform[field] = field_transforms[name]
        return self

    @invalidate_plot
    def set_cmap(self, field, cmap_name):
        """set the colormap for one of the fields

        Parameters
        ----------
        field : string
            the field to set the colormap
            if field == 'all', applies to all plots.
        cmap_name : string
            name of the colormap

        """

        if field == 'all':
            fields = self.plots.keys()
        else:
            fields = [field]
        for field in self._field_check(fields):
            self._colorbar_valid = False
            self._colormaps[field] = cmap_name
        return self

    @invalidate_plot
    def set_zlim(self, field, zmin, zmax, dynamic_range=None):
        """set the scale of the colormap

        Parameters
        ----------
        field : string
            the field to set a colormap scale
            if field == 'all', applies to all plots.
        zmin : float
            the new minimum of the colormap scale. If 'min', will
            set to the minimum value in the current view.
        zmax : float
            the new maximum of the colormap scale. If 'max', will
            set to the maximum value in the current view.

        Other Parameters
        ----------------
        dynamic_range : float (default: None)
            The dynamic range of the image.
            If zmin == None, will set zmin = zmax / dynamic_range
            If zmax == None, will set zmax = zmin * dynamic_range
            When dynamic_range is specified, defaults to setting
            zmin = zmax / dynamic_range.

        """
        if field is 'all':
            fields = self.plots.keys()
        else:
            fields = [field]
        for field in self._field_check(fields):
            myzmin = zmin
            myzmax = zmax
            if zmin == 'min':
                myzmin = self.plots[field].image._A.min()
            if zmax == 'max':
                myzmax = self.plots[field].image._A.max()
            if dynamic_range is not None:
                if zmax is None:
                    myzmax = myzmin * dynamic_range
                else:
                    myzmin = myzmax / dynamic_range

            self.plots[field].zmin = myzmin
            self.plots[field].zmax = myzmax
        return self

    def setup_callbacks(self):
        for key in callback_registry:
            ignored = ['PlotCallback','CoordAxesCallback','LabelCallback',
                       'UnitBoundaryCallback']
            if self._plot_type.startswith('OffAxis'):
                ignored += ['HopCirclesCallback','HopParticleCallback',
                            'ParticleCallback','ClumpContourCallback',
                            'GridBoundaryCallback']
            if self._plot_type == 'OffAxisProjection':
                ignored += ['VelocityCallback','MagFieldCallback',
                            'QuiverCallback','CuttingQuiverCallback',
                            'StreamlineCallback']
            if key in ignored:
                continue
            cbname = callback_registry[key]._type_name
            CallbackMaker = callback_registry[key]
            callback = invalidate_plot(apply_callback(CallbackMaker))
            callback.__doc__ = CallbackMaker.__doc__
            self.__dict__['annotate_'+cbname] = types.MethodType(callback,self)

    @invalidate_plot
    def set_axes_unit(self, unit_name):
        r"""Set the unit for display on the x and y axes of the image.

        Parameters
        ----------
        unit_name : string or two element tuple of strings
            A unit, available for conversion in the parameter file, that the
            image extents will be displayed in.  If set to None, any previous
            units will be reset.  If the unit is None, the default is chosen.
            If unit_name is '1', 'u', or 'unitary', it will not display the
            units, and only show the axes name. If unit_name is a tuple, the
            first element is assumed to be the unit for the x axis and the
            second element the unit for the y axis.

        Raises
        ------
        YTUnitNotRecognized
            If the unit is not known, this will be raised.

        Examples
        --------

        >>> p = ProjectionPlot(pf, "y", "Density")
        >>> p.show()
        >>> p.set_axes_unit("kpc")
        >>> p.show()
        >>> p.set_axes_unit(None)
        >>> p.show()
        """
        # blind except because it could be in conversion_factors or units
        if unit_name is not None:
            if isinstance(unit_name, str):
                unit_name = (unit_name, unit_name)
            for un in unit_name:
                try:
                    self.pf[un]
                except KeyError:
                    raise YTUnitNotRecognized(un)
        self._axes_unit_names = unit_name

    def _field_check(self, field):
        field = self.data_source._determine_fields(field)
        if isinstance(field, (list, tuple)):
            return field
        else:
            return field[0]

class PWViewerMPL(PWViewer):
    """Viewer using matplotlib as a backend via the WindowPlotMPL.

    """
    _current_field = None
    _frb_generator = None
    _plot_type = None

    def __init__(self, *args, **kwargs):
        if self._frb_generator is None:
            self._frb_generator = kwargs.pop("frb_generator")
        if self._plot_type is None:
            self._plot_type = kwargs.pop("plot_type")
        self.plot_fields = ensure_list(kwargs.pop("fields"))
        font_size = kwargs.pop("fontsize", 18)
        font_path = matplotlib.get_data_path() + '/fonts/ttf/STIXGeneral.ttf'
        self._font_properties = FontProperties(size=font_size, fname=font_path)
        self._font_color = None
        PWViewer.__init__(self, *args, **kwargs)

    def _setup_origin(self):
        origin = self.origin
        axis_index = self.data_source.axis
        if isinstance(origin, basestring):
            origin = tuple(origin.split('-'))[:3]
        if 1 == len(origin):
            origin = ('lower', 'left') + origin
        elif 2 == len(origin) and origin[0] in set(['left','right','center']):
            o0map = {'left': 'lower', 'right': 'upper', 'center': 'center'}
            origin = (o0map[origin[0]],) + origin
        elif 2 == len(origin) and origin[0] in set(['lower','upper','center']):
            origin = (origin[0], 'center', origin[-1])
        assert origin[-1] in ['window', 'domain', 'native']

        if origin[2] == 'window':
            xllim, xrlim = self.xlim
            yllim, yrlim = self.ylim
        elif origin[2] == 'domain':
            xllim = self.pf.domain_left_edge[x_dict[axis_index]]
            xrlim = self.pf.domain_right_edge[x_dict[axis_index]]
            yllim = self.pf.domain_left_edge[y_dict[axis_index]]
            yrlim = self.pf.domain_right_edge[y_dict[axis_index]]
        elif origin[2] == 'native':
            return 0.0, 0.0
        else:
            mylog.warn("origin = {0}".format(origin))
            msg = \
              ('origin keyword "{0}" not recognized, must declare "domain" '
               'or "center" as the last term in origin.').format(self.origin)
            raise RuntimeError(msg)

        if origin[0] == 'lower':
            yc = yllim
        elif origin[0] == 'upper':
            yc = yrlim
        elif origin[0] == 'center':
            yc = (yllim + yrlim)/2.0
        else:
            mylog.warn("origin = {0}".format(origin))
            msg = ('origin keyword "{0}" not recognized, must declare "lower" '
                   '"upper" or "center" as the first term in origin.')
            msg = msg.format(self.origin)
            raise RuntimeError(msg)

        if origin[1] == 'left':
            xc = xllim
        elif origin[1] == 'right':
            xc = xrlim
        elif origin[1] == 'center':
            xc = (xllim + xrlim)/2.0
        else:
            mylog.warn("origin = {0}".format(origin))
            msg = ('origin keyword "{0}" not recognized, must declare "left" '
                   '"right" or "center" as the second term in origin.')
            msg = msg.format(self.origin)
            raise RuntimeError(msg)

        return xc, yc

    def _setup_plots(self):
        if self._current_field is not None:
            fields = [self._current_field]
        else:
            fields = self._frb.keys()
        self._colorbar_valid = True
        for f in self.data_source._determine_fields(self.plot_fields):
            axis_index = self.data_source.axis

            xc, yc = self._setup_origin()

            if self._axes_unit_names is None:
                unit = get_smallest_appropriate_unit(
                    self.xlim[1] - self.xlim[0], self.pf)
                (unit_x, unit_y) = (unit, unit)
            else:
                (unit_x, unit_y) = self._axes_unit_names

            extentx = [(self.xlim[i] - xc) for i in (0,1)]
            extenty = [(self.ylim[i] - yc) for i in (0,1)]

            extent = extentx + extenty

            if f in self.plots.keys():
                zlim = (self.plots[f].zmin, self.plots[f].zmax)
            else:
                zlim = (None, None)

            plot_aspect = \
              (self.xlim[1] - self.xlim[0]) / (self.ylim[1] - self.ylim[0])

            # This sets the size of the figure, and defaults to making one of
            # the dimensions smaller.  This should protect against giant images
            # in the case of a very large aspect ratio.
            cbar_frac = 0.0
            if plot_aspect > 1.0:
                size = (self.window_size*(1.+cbar_frac),
                        self.window_size/plot_aspect)
            else:
                size = (plot_aspect*self.window_size*(1.+cbar_frac),
                        self.window_size)

            image = self._frb[f]

            if image.max() == image.min():
              if self._field_transform[f] == log_transform:
                mylog.warning("Plot image for field %s has zero dynamic " \
                              "range. Min = Max = %d." % \
                              (f, image.max()))
                mylog.warning("Switching to linear colorbar scaling.")
                self._field_transform[f] = linear_transform

            fp = self._font_properties

            fig = None
            axes = None
            cax = None
            if self.plots.has_key(f):
                if self.plots[f].figure is not None:
                    fig = self.plots[f].figure
                    axes = self.plots[f].axes
                    cax = self.plots[f].cax

            self.plots[f] = WindowPlotMPL(image, self._field_transform[f].name,
<<<<<<< HEAD
                                          self._colormaps[f], extent, 1.0,
                                          zlim, size, fp.get_size())
=======
                                          self._colormaps[f], extent, aspect,
                                          zlim, size, fp.get_size(), fig, axes,
                                          cax)
>>>>>>> 1f56f985

            axes_unit_labels = ['', '']
            comoving = False
            hinv = False
            for i, un in enumerate((unit_x, unit_y)):
                if un.endswith('cm') and un != 'cm':
                    comoving = True
                    un = un[:-2]
                # no length units end in h so this is safe
                if un.endswith('h'):
                    hinv = True
                    un = un[:-1]
                if un in formatted_length_unit_names:
                    un = formatted_length_unit_names[un]
                if un not in ['1', 'u', 'unitary']:
                    if hinv:
                        un = un + '\,h^{-1}'
                    if comoving:
                        un = un + '\,(1+z)^{-1}'
                    axes_unit_labels[i] = '\/\/('+un+')'

            if self.oblique:
                labels = [r'$\rm{Image\/x'+axes_unit_labels[0]+'}$',
                          r'$\rm{Image\/y'+axes_unit_labels[1]+'}$']
            else:
                labels = [r'$\rm{'+axis_labels[axis_index][i]+
                          axes_unit_labels[i] + r'}$' for i in (0,1)]

            self.plots[f].axes.set_xlabel(labels[0],fontproperties=fp)
            self.plots[f].axes.set_ylabel(labels[1],fontproperties=fp)

            for label in (self.plots[f].axes.get_xticklabels() +
                          self.plots[f].axes.get_yticklabels() +
                          [self.plots[f].axes.xaxis.get_offset_text(),
                           self.plots[f].axes.yaxis.get_offset_text()]):
                label.set_fontproperties(fp)

            colorbar_label = image.info['label']

            parser = MathTextParser('Agg')
            try:
                parser.parse(colorbar_label)
            except ParseFatalException, err:
                raise YTCannotParseUnitDisplayName(f, colorbar_label, str(err))

            self.plots[f].cb.set_label(colorbar_label, fontproperties=fp)

            for label in (self.plots[f].cb.ax.get_xticklabels() +
                          self.plots[f].cb.ax.get_yticklabels() +
                          [self.plots[f].cb.ax.axes.xaxis.get_offset_text(),
                           self.plots[f].cb.ax.axes.yaxis.get_offset_text()]):
                label.set_fontproperties(fp)

            self.run_callbacks(f)

            if self._font_color is not None:
                ax = self.plots[f].axes
                cbax = self.plots[f].cb.ax
                labels = \
                  ax.xaxis.get_ticklabels() + ax.yaxis.get_ticklabels() + \
                  cbax.yaxis.get_ticklabels() + \
                  [ax.xaxis.label, ax.yaxis.label, cbax.yaxis.label]
                for label in labels:
                    label.set_color(self._font_color)

        self._plot_valid = True

    def run_callbacks(self, f):
        keys = self._frb.keys()
        for name, (args, kwargs) in self._callbacks:
            cbw = CallbackWrapper(self, self.plots[f], self._frb, f)
            CallbackMaker = callback_registry[name]
            callback = CallbackMaker(*args[1:], **kwargs)
            callback(cbw)
        for key in self._frb.keys():
            if key not in keys:
                del self._frb[key]

    @invalidate_plot
    @invalidate_figure
    def set_font(self, font_dict=None):
        """set the font and font properties

        Parameters
        ----------
        font_dict : dict
        A dict of keyword parameters to be passed to
        :py:class:`matplotlib.font_manager.FontProperties`.

        Possible keys include
        * family - The font family. Can be serif, sans-serif, cursive,
          fantasy, monospace, or a specific font name.
        * style - The font style. Either normal, italic or oblique.
        * color - A valid color string like 'r', 'g', 'red', 'cobalt', and
          'orange'.
        * variant: Either normal or small-caps.
        * size: Either an relative value of xx-small, x-small, small, medium,
          large, x-large, xx-large or an absolute font size, e.g. 12
        * stretch: A numeric value in the range 0-1000 or one of
          ultra-condensed, extra-condensed, condensed, semi-condensed, normal,
          semi-expanded, expanded, extra-expanded or ultra-expanded
        * weight: A numeric value in the range 0-1000 or one of ultralight,
          light, normal, regular, book, medium, roman, semibold, demibold, demi,
          bold, heavy, extra bold, or black

        See the matplotlib font manager API documentation for more details.
        http://matplotlib.org/api/font_manager_api.html

        Notes
        -----
        Mathtext axis labels will only obey the `size` and `color` keyword.

        Examples
        --------
        This sets the font to be 24-pt, blue, sans-serif, italic, and
        bold-face.

        >>> slc = SlicePlot(pf, 'x', 'Density')
        >>> slc.set_font({'family':'sans-serif', 'style':'italic',
                          'weight':'bold', 'size':24, 'color':'blue'})

        """
        if font_dict is None:
            font_dict = {}
        if 'color' in font_dict:
            self._font_color = font_dict.pop('color')
        self._font_properties = \
            FontProperties(**font_dict)
        return self

    @invalidate_plot
    def set_cmap(self, field, cmap):
        """set the colormap for one of the fields

        Parameters
        ----------
        field : string
            the field to set a transform
            if field == 'all', applies to all plots.
        cmap_name : string
            name of the colormap

        """
        if field == 'all':
            fields = self.plots.keys()
        else:
            fields = [field]

        for field in self._field_check(fields):
            self._colorbar_valid = False
            self._colormaps[field] = cmap
            if isinstance(cmap, types.StringTypes):
                if str(cmap) in yt_colormaps:
                    cmap = yt_colormaps[str(cmap)]
                elif hasattr(matplotlib.cm, cmap):
                    cmap = getattr(matplotlib.cm, cmap)
            if not is_colormap(cmap) and cmap is not None:
                raise RuntimeError("Colormap '%s' does not exist!" % str(cmap))
            self.plots[field].image.set_cmap(cmap)
        return self

    def save(self, name=None, mpl_kwargs=None):
        """saves the plot to disk.

        Parameters
        ----------
        name : string
           The base of the filename.  If name is a directory or if name is not
           set, the filename of the dataset is used.
        mpl_kwargs : dict
           A dict of keyword arguments to be passed to matplotlib.

        >>> slc.save(mpl_kwargs={'bbox_inches':'tight'})

        """
        names = []
        if mpl_kwargs is None: mpl_kwargs = {}
        if name is None:
            name = str(self.pf)
        name = os.path.expanduser(name)
        if name[-1] == os.sep and not os.path.isdir(name):
            os.mkdir(name)
        if os.path.isdir(name):
            name = name + (os.sep if name[-1] != os.sep else '') + str(self.pf)
        suffix = get_image_suffix(name)
        if suffix != '':
            for k, v in self.plots.iteritems():
                names.append(v.save(name,mpl_kwargs))
            return names
        axis = axis_names[self.data_source.axis]
        weight = None
        type = self._plot_type
        if type in ['Projection','OffAxisProjection']:
            weight = self.data_source.weight_field
            if weight is not None:
                weight = weight.replace(' ', '_')
        if 'Cutting' in self.data_source.__class__.__name__:
            type = 'OffAxisSlice'
        for k, v in self.plots.iteritems():
            if isinstance(k, types.TupleType):
                k = k[1]
            if axis:
                n = "%s_%s_%s_%s" % (name, type, axis, k.replace(' ', '_'))
            else:
                # for cutting planes
                n = "%s_%s_%s" % (name, type, k.replace(' ', '_'))
            if weight:
                if isinstance(weight, tuple):
                    weight = weight[1]
                n += "_%s" % (weight)
            names.append(v.save(n,mpl_kwargs))
        return names

    def _send_zmq(self):
        try:
            # pre-IPython v1.0
            from IPython.zmq.pylab.backend_inline import send_figure as display
        except ImportError:
            # IPython v1.0+
            from IPython.core.display import display
        for k, v in sorted(self.plots.iteritems()):
            # Due to a quirk in the matplotlib API, we need to create
            # a dummy canvas variable here that is never used.
            canvas = FigureCanvasAgg(v.figure)  # NOQA
            display(v.figure)

    def show(self):
        r"""This will send any existing plots to the IPython notebook.
        function name.

        If yt is being run from within an IPython session, and it is able to
        determine this, this function will send any existing plots to the
        notebook for display.

        If yt can't determine if it's inside an IPython session, it will raise
        YTNotInsideNotebook.

        Examples
        --------

        >>> slc = SlicePlot(pf, "x", ["Density", "VelocityMagnitude"])
        >>> slc.show()

        """
        if "__IPYTHON__" in dir(__builtin__):
            api_version = get_ipython_api_version()
            if api_version in ('0.10', '0.11'):
                self._send_zmq()
            else:
                from IPython.display import display
                display(self)
        else:
            raise YTNotInsideNotebook

    def display(self, name=None, mpl_kwargs=None):
        """Will attempt to show the plot in in an IPython notebook.  Failing
        that, the plot will be saved to disk."""
        try:
            return self.show()
        except YTNotInsideNotebook:
            return self.save(name=name, mpl_kwargs=mpl_kwargs)

    def _repr_html_(self):
        """Return an html representation of the plot object. Will display as a
        png for each WindowPlotMPL instance in self.plots"""
        ret = ''
        for field in self.plots:
            img = base64.b64encode(self.plots[field]._repr_png_())
            ret += '<img src="data:image/png;base64,%s"><br>' % img
        return ret

class SlicePlot(PWViewerMPL):
    r"""Creates a slice plot from a parameter file

    Given a pf object, an axis to slice along, and a field name
    string, this will return a PWViewrMPL object containing
    the plot.

    The plot can be updated using one of the many helper functions
    defined in PlotWindow.

    Parameters
    ----------
    pf : `StaticOutput`
         This is the parameter file object corresponding to the
         simulation output to be plotted.
    axis : int or one of 'x', 'y', 'z'
         An int corresponding to the axis to slice along (0=x, 1=y, 2=z)
         or the axis name itself
    fields : string
         The name of the field(s) to be plotted.
    center : two or three-element vector of sequence floats, 'c', or 'center',
             or 'max'
         If set to 'c', 'center' or left blank, the plot is centered on the
         middle of the domain. If set to 'max' or 'm', the center will be at 
         the point of highest density.
    width : tuple or a float.
         Width can have four different formats to support windows with variable
         x and y widths.  They are:

         ==================================     =======================
         format                                 example
         ==================================     =======================
         (float, string)                        (10,'kpc')
         ((float, string), (float, string))     ((10,'kpc'),(15,'kpc'))
         float                                  0.2
         (float, float)                         (0.2, 0.3)
         ==================================     =======================

         For example, (10, 'kpc') requests a plot window that is 10 kiloparsecs
         wide in the x and y directions, ((10,'kpc'),(15,'kpc')) requests a
         window that is 10 kiloparsecs wide along the x axis and 15
         kiloparsecs wide along the y axis.  In the other two examples, code
         units are assumed, for example (0.2, 0.3) requests a plot that has an
         x width of 0.2 and a y width of 0.3 in code units.  If units are
         provided the resulting plot axis labels will use the supplied units.
    axes_unit : A string
         The name of the unit for the tick labels on the x and y axes.
         Defaults to None, which automatically picks an appropriate unit.
         If axes_unit is '1', 'u', or 'unitary', it will not display the
         units, and only show the axes name.
    origin : string or length 1, 2, or 3 sequence of strings
         The location of the origin of the plot coordinate system.  This is
         represented by '-' separated string or a tuple of strings.  In the
         first index the y-location is given by 'lower', 'upper', or 'center'.
         The second index is the x-location, given as 'left', 'right', or
         'center'.  Finally, the whether the origin is applied in 'domain'
         space, plot 'window' space or 'native' simulation coordinate system
         is given. For example, both 'upper-right-domain' and ['upper',
         'right', 'domain'] both place the origin in the upper right hand
         corner of domain space. If x or y are not given, a value is inffered.
         For instance, 'left-domain' corresponds to the lower-left hand corner
         of the simulation domain, 'center-domain' corresponds to the center
         of the simulation domain, or 'center-window' for the center of the
         plot window. Further examples:

         ==================================     ============================
         format                                 example
         ==================================     ============================
         '{space}'                              'domain'
         '{xloc}-{space}'                       'left-window'
         '{yloc}-{space}'                       'upper-domain'
         '{yloc}-{xloc}-{space}'                'lower-right-window'
         ('{space}',)                           ('window',)
         ('{xloc}', '{space}')                  ('right', 'domain')
         ('{yloc}', '{space}')                  ('lower', 'window')
         ('{yloc}', '{xloc}', '{space}')        ('lower', 'right', 'window')
         ==================================     ============================
    fontsize : integer
         The size of the fonts for the axis, colorbar, and tick labels.
    field_parameters : dictionary
         A dictionary of field parameters than can be accessed by derived
         fields.

    Examples
    --------

    This will save an image the the file 'sliceplot_Density

    >>> pf = load('galaxy0030/galaxy0030')
    >>> p = SlicePlot(pf,2,'Density','c',(20,'kpc'))
    >>> p.save('sliceplot')

    """
    _plot_type = 'Slice'
    _frb_generator = FixedResolutionBuffer

    def __init__(self, pf, axis, fields, center='c', width=None, axes_unit=None,
                 origin='center-window', fontsize=18, field_parameters=None):
        # this will handle time series data and controllers
        ts = self._initialize_dataset(pf)
        self.ts = ts
        pf = self.pf = ts[0]
        axis = fix_axis(axis)
        (bounds, center, units) = GetWindowParameters(axis, center, width, pf)
        if axes_unit is None and units != ('code_length', 'code_length'):
            axes_unit = units
        if field_parameters is None: field_parameters = {}
        slc = pf.h.slice(axis, center[axis],
            field_parameters = field_parameters, center=center)
        slc.get_data(fields)
        PWViewerMPL.__init__(self, slc, bounds, fields=fields, origin=origin,
                             fontsize=fontsize)
        self.set_axes_unit(axes_unit)

class ProjectionPlot(PWViewerMPL):
    r"""Creates a projection plot from a parameter file

    Given a pf object, an axis to project along, and a field name
    string, this will return a PWViewrMPL object containing
    the plot.

    The plot can be updated using one of the many helper functions
    defined in PlotWindow.

    Parameters
    ----------
    pf : `StaticOutput`
        This is the parameter file object corresponding to the
        simulation output to be plotted.
    axis : int or one of 'x', 'y', 'z'
         An int corresponding to the axis to slice along (0=x, 1=y, 2=z)
         or the axis name itself
    fields : string
        The name of the field(s) to be plotted.
    center : two or three-element vector of sequence floats, 'c', or 'center',
             or 'max'
         If set to 'c', 'center' or left blank, the plot is centered on the
         middle of the domain. If set to 'max' or 'm', the center will be at 
         the point of highest density.
         Width can have four different formats to support windows with variable
         x and y widths.  They are:

         ==================================     =======================
         format                                 example
         ==================================     =======================
         (float, string)                        (10,'kpc')
         ((float, string), (float, string))     ((10,'kpc'),(15,'kpc'))
         float                                  0.2
         (float, float)                         (0.2, 0.3)
         ==================================     =======================

         For example, (10, 'kpc') requests a plot window that is 10 kiloparsecs
         wide in the x and y directions, ((10,'kpc'),(15,'kpc')) requests a
         window that is 10 kiloparsecs wide along the x axis and 15
         kiloparsecs wide along the y axis.  In the other two examples, code
         units are assumed, for example (0.2, 0.3) requests a plot that has an
         x width of 0.2 and a y width of 0.3 in code units.  If units are
         provided the resulting plot axis labels will use the supplied units.
    axes_unit : A string
         The name of the unit for the tick labels on the x and y axes.
         Defaults to None, which automatically picks an appropriate unit.
         If axes_unit is '1', 'u', or 'unitary', it will not display the
         units, and only show the axes name.
    origin : string or length 1, 2, or 3 sequence of strings
         The location of the origin of the plot coordinate system.  This is
         represented by '-' separated string or a tuple of strings.  In the
         first index the y-location is given by 'lower', 'upper', or 'center'.
         The second index is the x-location, given as 'left', 'right', or
         'center'.  Finally, the whether the origin is applied in 'domain'
         space, plot 'window' space or 'native' simulation coordinate system
         is given. For example, both 'upper-right-domain' and ['upper',
         'right', 'domain'] both place the origin in the upper right hand
         corner of domain space. If x or y are not given, a value is inffered.
         For instance, 'left-domain' corresponds to the lower-left hand corner
         of the simulation domain, 'center-domain' corresponds to the center
         of the simulation domain, or 'center-window' for the center of the
         plot window. Further examples:

         ==================================     ============================
         format                                 example
         ==================================     ============================
         '{space}'                              'domain'
         '{xloc}-{space}'                       'left-window'
         '{yloc}-{space}'                       'upper-domain'
         '{yloc}-{xloc}-{space}'                'lower-right-window'
         ('{space}',)                           ('window',)
         ('{xloc}', '{space}')                  ('right', 'domain')
         ('{yloc}', '{space}')                  ('lower', 'window')
         ('{yloc}', '{xloc}', '{space}')        ('lower', 'right', 'window')
         ==================================     ============================

    data_source : AMR3DData Object
         Object to be used for data selection.  Defaults to a region covering
         the entire simulation.
    weight_field : string
         The name of the weighting field.  Set to None for no weight.
    max_level: int
         The maximum level to project to.
    fontsize : integer
         The size of the fonts for the axis, colorbar, and tick labels.
    field_parameters : dictionary
         A dictionary of field parameters than can be accessed by derived
         fields.

    Examples
    --------

    This is a very simple way of creating a projection plot.

    >>> pf = load('galaxy0030/galaxy0030')
    >>> p = ProjectionPlot(pf,2,'Density','c',(20,'kpc'))
    >>> p.save('sliceplot')

    """
    _plot_type = 'Projection'
    _frb_generator = FixedResolutionBuffer

    def __init__(self, pf, axis, fields, center='c', width=None, axes_unit=None,
                 weight_field=None, max_level=None, origin='center-window',
                 fontsize=18, field_parameters=None, data_source=None):
        ts = self._initialize_dataset(pf)
        self.ts = ts
        pf = self.pf = ts[0]
        axis = fix_axis(axis)
        (bounds, center, units) = GetWindowParameters(axis, center, width, pf)
        if axes_unit is None  and units != ('code_length', 'code_length'):
            axes_unit = units
        if field_parameters is None: field_parameters = {}
        proj = pf.h.proj(fields, axis, weight_field=weight_field,
                         center=center, data_source=data_source,
                         field_parameters = field_parameters)
        PWViewerMPL.__init__(self, proj, bounds, fields=fields, origin=origin,
                             fontsize=fontsize)
        self.set_axes_unit(axes_unit)

class OffAxisSlicePlot(PWViewerMPL):
    r"""Creates an off axis slice plot from a parameter file

    Given a pf object, a normal vector defining a slicing plane, and
    a field name string, this will return a PWViewrMPL object
    containing the plot.

    The plot can be updated using one of the many helper functions
    defined in PlotWindow.

    Parameters
    ----------
    pf : :class:`yt.data_objects.api.StaticOutput`
        This is the parameter file object corresponding to the
        simulation output to be plotted.
    normal : a sequence of floats
        The vector normal to the slicing plane.
    fields : string
        The name of the field(s) to be plotted.
    center : two or three-element vector of sequence floats, or one of 'c', 
         'center', 'max' or 'm'. The coordinate of the center of the image. 
         If set to 'c', 'center' or left blank, the plot is centered on the
         middle of the domain. If set to 'max' or 'm', the center will be at 
         the point of highest density.
    width : A tuple or a float
        A tuple containing the width of image and the string key of
        the unit: (width, 'unit').  If set to a float, code units
        are assumed
    axes_unit : A string
        The name of the unit for the tick labels on the x and y axes.
        Defaults to None, which automatically picks an appropriate unit.
        If axes_unit is '1', 'u', or 'unitary', it will not display the
        units, and only show the axes name.
    north-vector : a sequence of floats
        A vector defining the 'up' direction in the plot.  This
        option sets the orientation of the slicing plane.  If not
        set, an arbitrary grid-aligned north-vector is chosen.
    fontsize : integer
         The size of the fonts for the axis, colorbar, and tick labels.
    field_parameters : dictionary
         A dictionary of field parameters than can be accessed by derived
         fields.
    """

    _plot_type = 'OffAxisSlice'
    _frb_generator = ObliqueFixedResolutionBuffer

    def __init__(self, pf, normal, fields, center='c', width=None,
                 axes_unit=None, north_vector=None, fontsize=18,
                 field_parameters=None):
<<<<<<< HEAD
        (bounds, center_rot, units) = GetObliqueWindowParameters(normal,center,width,pf)
        if axes_unit is None and units != ('code_length', 'code_length'):
=======
        (bounds, center_rot, units) = \
          GetObliqueWindowParameters(normal,center,width,pf)
        if axes_unit is None and units != ('1', '1'):
>>>>>>> 1f56f985
            axes_unit = units
        if field_parameters is None: field_parameters = {}
        cutting = pf.h.cutting(normal, center, north_vector = north_vector,
                              field_parameters = field_parameters)
        cutting.get_data(fields)
        # Hard-coding the origin keyword since the other two options
        # aren't well-defined for off-axis data objects
        PWViewerMPL.__init__(self, cutting, bounds, fields=fields,
                             origin='center-window',periodic=False,
                             oblique=True, fontsize=fontsize)
        self.set_axes_unit(axes_unit)

class OffAxisProjectionDummyDataSource(object):
    _type_name = 'proj'
    proj_style = 'integrate'
    _key_fields = []
    def __init__(self, center, pf, normal_vector, width, fields,
                 interpolated, resolution = (800,800), weight=None,
                 volume=None, no_ghost=False, le=None, re=None,
                 north_vector=None):
        self.center = center
        self.pf = pf
        self.axis = 4 # always true for oblique data objects
        self.normal_vector = normal_vector
        self.width = width
        self.dd = pf.h.all_data()
        fields = self.dd._determine_fields(fields)
        self.fields = fields
        self.interpolated = interpolated
        self.resolution = resolution
        self.weight_field = weight
        self.volume = volume
        self.no_ghost = no_ghost
        self.le = le
        self.re = re
        self.north_vector = north_vector

    def _determine_fields(self, *args):
        return self.dd._determine_fields(*args)

class OffAxisProjectionPlot(PWViewerMPL):
    r"""Creates an off axis projection plot from a parameter file

    Given a pf object, a normal vector to project along, and
    a field name string, this will return a PWViewrMPL object
    containing the plot.

    The plot can be updated using one of the many helper functions
    defined in PlotWindow.

    Parameters
    ----------
    pf : :class:`yt.data_objects.api.StaticOutput`
        This is the parameter file object corresponding to the
        simulation output to be plotted.
    normal : a sequence of floats
        The vector normal to the slicing plane.
    fields : string
        The name of the field(s) to be plotted.
    center : two or three-element vector of sequence floats, or one of 'c', 
         'center', 'max' or 'm'. The coordinate of the center of the image. 
         If set to 'c', 'center' or left blank, the plot is centered on the
         middle of the domain. If set to 'max' or 'm', the center will be at 
         the point of highest density.
    width : tuple or a float.
         Width can have four different formats to support windows with variable
         x and y widths.  They are:

         ==================================     =======================
         format                                 example
         ==================================     =======================
         (float, string)                        (10,'kpc')
         ((float, string), (float, string))     ((10,'kpc'),(15,'kpc'))
         float                                  0.2
         (float, float)                         (0.2, 0.3)
         ==================================     =======================

         For example, (10, 'kpc') requests a plot window that is 10 kiloparsecs
         wide in the x and y directions, ((10,'kpc'),(15,'kpc')) requests a
         window that is 10 kiloparsecs wide along the x axis and 15
         kiloparsecs wide along the y axis.  In the other two examples, code
         units are assumed, for example (0.2, 0.3) requests a plot that has an
         x width of 0.2 and a y width of 0.3 in code units.  If units are
         provided the resulting plot axis labels will use the supplied units.
    depth : A tuple or a float
        A tuple containing the depth to project thourhg and the string
        key of the unit: (width, 'unit').  If set to a float, code units
        are assumed
    weight_field : string
        The name of the weighting field.  Set to None for no weight.
    max_level: int
        The maximum level to project to.
    axes_unit : A string
        The name of the unit for the tick labels on the x and y axes.
        Defaults to None, which automatically picks an appropriate unit.
        If axes_unit is '1', 'u', or 'unitary', it will not display the
        units, and only show the axes name.
    north-vector : a sequence of floats
        A vector defining the 'up' direction in the plot.  This
        option sets the orientation of the slicing plane.  If not
        set, an arbitrary grid-aligned north-vector is chosen.
    fontsize : integer
         The size of the fonts for the axis, colorbar, and tick labels.

    """
    _plot_type = 'OffAxisProjection'
    _frb_generator = OffAxisProjectionFixedResolutionBuffer

    def __init__(self, pf, normal, fields, center='c', width=None,
                 depth=(1, '1'), axes_unit=None, weight_field=None,
                 max_level=None, north_vector=None, volume=None, no_ghost=False,
                 le=None, re=None, interpolated=False, fontsize=18):
        (bounds, center_rot, units) = \
          GetObliqueWindowParameters(normal,center,width,pf,depth=depth)
        if axes_unit is None and units != ('1', '1', '1'):
            axes_unit = units[:2]
        fields = ensure_list(fields)[:]
        width = np.array((bounds[1] - bounds[0],
                          bounds[3] - bounds[2],
                          bounds[5] - bounds[4]))
        OffAxisProj = OffAxisProjectionDummyDataSource(
            center_rot, pf, normal, width, fields, interpolated,
            weight=weight_field,  volume=volume, no_ghost=no_ghost,
            le=le, re=re, north_vector=north_vector)
        # Hard-coding the origin keyword since the other two options
        # aren't well-defined for off-axis data objects
        PWViewerMPL.__init__(
            self, OffAxisProj, bounds, fields=fields, origin='center-window',
            periodic=False, oblique=True, fontsize=fontsize)
        self.set_axes_unit(axes_unit)

_metadata_template = """
%(pf)s<br>
<br>
Field of View:  %(x_width)0.3f %(axes_unit_names)s<br>
Minimum Value:  %(mi)0.3e %(colorbar_unit)s<br>
Maximum Value:  %(ma)0.3e %(colorbar_unit)s<br>
Central Point:  (data coords)<br>
&nbsp;&nbsp;&nbsp;%(xc)0.14f<br>
&nbsp;&nbsp;&nbsp;%(yc)0.14f<br>
&nbsp;&nbsp;&nbsp;%(zc)0.14f
"""

class PWViewerExtJS(PWViewer):
    """A viewer for the web interface.

    """
    _ext_widget_id = None
    _current_field = None
    _widget_name = "plot_window"
    _frb_generator = FixedResolutionBuffer

    def _setup_plots(self):
        from yt.gui.reason.bottle_mods import PayloadHandler
        ph = PayloadHandler()
        if self._current_field is not None \
           and self._ext_widget_id is not None:
            fields = [self._current_field]
            addl_keys = {'type': 'widget_payload',
                         'widget_id': self._ext_widget_id}
        else:
            fields = self._frb.data.keys()
            addl_keys = {}
        if self._colorbar_valid == False:
            addl_keys['colorbar_image'] = self._get_cbar_image()
            self._colorbar_valid = True
        min_zoom = 200*self.pf.h.get_smallest_dx() * self.pf['unitary']
        for field in fields:
            to_plot = apply_colormap(self._frb[field],
                func = self._field_transform[field],
                cmap_name = self._colormaps[field])
            pngs = self._apply_modifications(to_plot)
            img_data = base64.b64encode(pngs)
            # We scale the width between 200*min_dx and 1.0
            x_width = self.xlim[1] - self.xlim[0]
            zoom_fac = np.log10(x_width*self.pf['unitary'])/np.log10(min_zoom)
            zoom_fac = 100.0*max(0.0, zoom_fac)
            ticks = self.get_ticks(field)
            payload = {'type':'png_string',
                       'image_data':img_data,
                       'metadata_string': self.get_metadata(field),
                       'zoom': zoom_fac,
                       'ticks': ticks}
            payload.update(addl_keys)
            ph.add_payload(payload)

    def _apply_modifications(self, img):
        if self._contour_info is None and self._vector_info is None:
            return write_png_to_string(img)
        from matplotlib.figure import Figure

        vi, vj, vn = img.shape

        # Now we need to get our field values
        fig = Figure((vi/100.0, vj/100.0), dpi = 100)
        fig.figimage(img)
        # Add our contour
        ax = fig.add_axes([0.0, 0.0, 1.0, 1.0], frameon=False)
        ax.patch.set_alpha(0.0)

        # Now apply our modifications
        self._apply_contours(ax, vi, vj)
        self._apply_vectors(ax, vi, vj)

        canvas = FigureCanvasAgg(fig)
        f = cStringIO.StringIO()
        canvas.print_figure(f)
        f.seek(0)
        img = f.read()
        return img

    def _apply_contours(self, ax, vi, vj):
        if self._contour_info is None: return
        plot_args = {}
        field, number, colors, logit = self._contour_info
        if colors is not None: plot_args['colors'] = colors

        raw_data = self._frb.data_source
        b = self._frb.bounds
        xi, yi = np.mgrid[b[0]:b[1]:(vi / 8) * 1j,
                          b[2]:b[3]:(vj / 8) * 1j]
        x = raw_data['px']
        y = raw_data['py']
        z = raw_data[field]
        if logit: z = np.log10(z)
        fvals = triang(x,y).nn_interpolator(z)(xi,yi).transpose()[::-1,:]

        ax.contour(fvals, number, colors='w')

    def _apply_vectors(self, ax, vi, vj):
        if self._vector_info is None: return
        skip, scale = self._vector_info

        nx = self._frb.buff_size[0]/skip
        ny = self._frb.buff_size[1]/skip
        new_frb = FixedResolutionBuffer(self._frb.data_source,
                        self._frb.bounds, (nx,ny))

        axis = self._frb.data_source.axis
        fx = "%s-velocity" % (axis_names[x_dict[axis]])
        fy = "%s-velocity" % (axis_names[y_dict[axis]])
        px = new_frb[fx][::-1,:]
        py = new_frb[fy][::-1,:]
        x = np.mgrid[0:vi-1:ny*1j]
        y = np.mgrid[0:vj-1:nx*1j]
        # Always normalize, then we scale
        nn = ((px**2.0 + py**2.0)**0.5).max()
        px /= nn
        py /= nn
        print scale, px.min(), px.max(), py.min(), py.max()
        ax.quiver(x, y, px, py, scale=float(vi)/skip)

    def get_ticks(self, field, height = 400):
        # This will eventually change to work with non-logged fields
        ticks = []
        transform = self._field_transform[field]
        mi, ma = self._frb[field].min(), self._frb[field].max()
        tick_locs = transform.ticks(mi, ma)
        mi, ma = transform((mi, ma))
        for v1,v2 in zip(tick_locs, transform(tick_locs)):
            if v2 < mi or v2 > ma: continue
            p = height - height * (v2 - mi)/(ma - mi)
            ticks.append((p,v1,v2))
        return ticks

    def _get_cbar_image(self, height = 400, width = 40, field = None):
        if field is None: field = self._current_field
        cmap_name = self._colormaps[field]
        vals = np.mgrid[1:0:height * 1j] * np.ones(width)[:,None]
        vals = vals.transpose()
        to_plot = apply_colormap(vals, cmap_name = cmap_name)
        pngs = write_png_to_string(to_plot)
        img_data = base64.b64encode(pngs)
        return img_data

    # This calls an invalidation routine from within
    def scroll_zoom(self, value):
        # We accept value from 0..100, and assume it has been set from the
        # scroll bar.  In that case, we undo the logic for calcualting
        # 'zoom_fac' from above.
        min_val = 200*self.pf.h.get_smallest_dx()
        unit = self.pf['unitary']
        width = (min_val**(value/100.0))/unit
        self.set_width(width)

    def image_recenter(self, img_x, img_y, img_size_x, img_size_y):
        dx = (self.xlim[1] - self.xlim[0]) / img_size_x
        dy = (self.ylim[1] - self.ylim[0]) / img_size_y
        new_x = img_x * dx + self.xlim[0]
        new_y = img_y * dy + self.ylim[0]
        print img_x, img_y, dx, dy, new_x, new_y
        self.set_center((new_x, new_y))

    def get_field_units(self, field, strip_mathml = True):
        ds = self._frb.data_source
        pf = self.pf
        field = self._check_field(field)
        finfo = self.data_source.pf._get_field_info(*field)
        if ds._type_name in ("slice", "cutting"):
            units = finfo.get_units()
        elif ds._type_name == "proj" and (ds.weight_field is not None or 
                                        ds.proj_style == "mip"):
            units = finfo.get_units()
        elif ds._type_name == "proj":
            units = finfo.get_projected_units()
        else:
            units = ""
        if strip_mathml:
            units = units.replace(r"\rm{", "").replace("}","")
        return units

    def get_metadata(self, field, strip_mathml = True, return_string = True):
        fval = self._frb[field]
        mi = fval.min()
        ma = fval.max()
        x_width = self.xlim[1] - self.xlim[0]
        y_width = self.ylim[1] - self.ylim[0]
        if self._axes_unit_names is None:
            unit = get_smallest_appropriate_unit(x_width, self.pf)
            unit = (unit, unit)
        else:
            unit = self._axes_unit_names
        units = self.get_field_units(field, strip_mathml)
        center = getattr(self._frb.data_source, "center", None)
        if center is None or self._frb.axis == 4:
            xc, yc, zc = -999, -999, -999
        else:
            center[x_dict[self._frb.axis]] = 0.5 * (
                self.xlim[0] + self.xlim[1])
            center[y_dict[self._frb.axis]] = 0.5 * (
                self.ylim[0] + self.ylim[1])
            xc, yc, zc = center
        if return_string:
            md = _metadata_template % dict(
                pf = self.pf,
                x_width = x_width*self.pf[unit[0]],
                y_width = y_width*self.pf[unit[1]],
                axes_unit_names = unit[0], colorbar_unit = units,
                mi = mi, ma = ma, xc = xc, yc = yc, zc = zc)
        else:
            md = dict(pf = self.pf,
                      x_width = x_width*self.pf[unit[0]],
                      y_width = y_width*self.pf[unit[1]],
                      axes_unit_names = unit, colorbar_unit = units,
                      mi = mi, ma = ma, xc = xc, yc = yc, zc = zc)
        return md

    @invalidate_plot
    def set_contour_info(self, field_name, n_cont = 8, colors = None,
                         logit = True):
        if field_name == "None" or n_cont == 0:
            self._contour_info = None
            return
        self._contour_info = (field_name, n_cont, colors, logit)

    @invalidate_plot
    def set_vector_info(self, skip, scale = 1):
        self._vector_info = (skip, scale)

    @invalidate_data
    def set_current_field(self, field):
        field = self._check_field(field)
        self._current_field = field
        self._frb[field]
        finfo = self.data_source.pf._get_field_info(*field)
        if finfo.take_log:
            self._field_transform[field] = log_transform
        else:
            self._field_transform[field] = linear_transform

class WindowPlotMPL(ImagePlotMPL):
    def __init__(
            self, data, cbname, cmap, extent, aspect, zlim, size, fontsize,
            figure, axes, cax):
        self._draw_colorbar = True
        self._draw_axes = True
        self._cache_layout(size, fontsize)

        # Make room for a colorbar
        self.input_size = size
        self.fsize = [size[0] + self._cbar_inches[self._draw_colorbar], size[1]]

        # Compute layout
        axrect, caxrect = self._get_best_layout(fontsize)
        if np.any(np.array(axrect) < 0):
            msg = 'The axis ratio of the requested plot is very narrow. ' \
                  'There is a good chance the plot will not look very good, ' \
                  'consider making the plot manually using ' \
                  'FixedResolutionBuffer and matplotlib.'
            mylog.warn(msg)
            axrect  = (0.07, 0.10, 0.80, 0.80)
            caxrect = (0.87, 0.10, 0.04, 0.80)
        ImagePlotMPL.__init__(
            self, self.fsize, axrect, caxrect, zlim, figure, axes, cax)
        self._init_image(data, cbname, cmap, extent, aspect)
        self.image.axes.ticklabel_format(scilimits=(-2,3))
        if cbname == 'linear':
            self.cb.formatter.set_scientific(True)
            self.cb.formatter.set_powerlimits((-2,3))
            self.cb.update_ticks()

    def _toggle_axes(self, choice):
        self._draw_axes = choice
        self.axes.get_xaxis().set_visible(choice)
        self.axes.get_yaxis().set_visible(choice)
        axrect, caxrect = self._get_best_layout()
        self.axes.set_position(axrect)
        self.cax.set_position(caxrect)

    def _toggle_colorbar(self, choice):
        self._draw_colorbar = choice
        self.cax.set_visible(choice)
        self.fsize = [self.input_size[0] + self._cbar_inches[choice], self.input_size[1]]
        axrect, caxrect = self._get_best_layout()
        self.axes.set_position(axrect)
        self.cax.set_position(caxrect)

    def hide_axes(self):
        self._toggle_axes(False)
        return self

    def show_axes(self):
        self._toggle_axes(True)
        return self

    def hide_colorbar(self):
        self._toggle_colorbar(False)
        return self

    def show_colorbar(self):
        self._toggle_colorbar(True)
        return self

    def _cache_layout(self, size, fontsize):
        self._cbar_inches = {}
        self._text_buffx = {}
        self._text_bottomy = {}
        self._text_topy = {}

        self._aspect = 1.0*size[0]/size[1]
        self._fontscale = fontsize / 18.0

        # Leave room for a colorbar, if we are drawing it.
        self._cbar_inches[True] = self._fontscale*0.7
        self._cbar_inches[False] = 0

        # add buffers for text, and a bit of whitespace on top
        self._text_buffx[True] = self._fontscale * 1.0/(size[0] + self._cbar_inches[True])
        self._text_bottomy[True] = self._fontscale * 0.7/size[1]
        self._text_topy[True] = self._fontscale * 0.3/size[1]

        # No buffer for text if we're not drawing axes
        self._text_buffx[False] = 0
        self._text_bottomy[False] = 0
        self._text_topy[False] = 0

    def _get_best_layout(self, fontsize=18):
        # calculate how much room the colorbar takes
        cbar_frac = self._cbar_inches[self._draw_colorbar]/self.fsize[0]

        # Calculate y fraction, then use to make x fraction.
        yfrac = 1.0-self._text_bottomy[self._draw_axes]-self._text_topy[self._draw_axes]
        ysize = yfrac*self.fsize[1]
        xsize = self._aspect*ysize
        xfrac = xsize/self.fsize[0]

        # Now make sure it all fits!
        xbig = xfrac + self._text_buffx[self._draw_axes] + 2.0*cbar_frac
        ybig = yfrac + self._text_bottomy[self._draw_axes] + self._text_topy[self._draw_axes]

        if xbig > 1:
            xsize /= xbig
            ysize /= xbig
        if ybig > 1:
            xsize /= ybig
            ysize /= ybig
        xfrac = xsize/self.fsize[0]
        yfrac = ysize/self.fsize[1]

        axrect = (
            self._text_buffx[self._draw_axes],
            self._text_bottomy[self._draw_axes],
            xfrac,
            yfrac
        )

        caxrect = (
            self._text_buffx[self._draw_axes]+xfrac,
            self._text_bottomy[self._draw_axes],
            cbar_frac/4.,
            yfrac
        )
        return axrect, caxrect<|MERGE_RESOLUTION|>--- conflicted
+++ resolved
@@ -41,11 +41,8 @@
 
 from yt.funcs import \
     mylog, defaultdict, iterable, ensure_list, \
-<<<<<<< HEAD
-    fix_axis, get_image_suffix, assert_valid_width_tuple
-=======
-    fix_axis, get_image_suffix, get_ipython_api_version
->>>>>>> 1f56f985
+    fix_axis, get_image_suffix, assert_valid_width_tuple, \
+    get_ipython_api_version
 from yt.utilities.lib import write_png_to_string
 from yt.utilities.definitions import \
     x_dict, y_dict, \
@@ -923,14 +920,9 @@
                     cax = self.plots[f].cax
 
             self.plots[f] = WindowPlotMPL(image, self._field_transform[f].name,
-<<<<<<< HEAD
-                                          self._colormaps[f], extent, 1.0,
-                                          zlim, size, fp.get_size())
-=======
                                           self._colormaps[f], extent, aspect,
                                           zlim, size, fp.get_size(), fig, axes,
                                           cax)
->>>>>>> 1f56f985
 
             axes_unit_labels = ['', '']
             comoving = False
@@ -1487,14 +1479,8 @@
     def __init__(self, pf, normal, fields, center='c', width=None,
                  axes_unit=None, north_vector=None, fontsize=18,
                  field_parameters=None):
-<<<<<<< HEAD
-        (bounds, center_rot, units) = GetObliqueWindowParameters(normal,center,width,pf)
+        (bounds, center_rot) = GetObliqueWindowParameters(normal,center,width,pf)
         if axes_unit is None and units != ('code_length', 'code_length'):
-=======
-        (bounds, center_rot, units) = \
-          GetObliqueWindowParameters(normal,center,width,pf)
-        if axes_unit is None and units != ('1', '1'):
->>>>>>> 1f56f985
             axes_unit = units
         if field_parameters is None: field_parameters = {}
         cutting = pf.h.cutting(normal, center, north_vector = north_vector,
