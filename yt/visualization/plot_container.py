--- conflicted
+++ resolved
@@ -16,14 +16,8 @@
     get_image_suffix, \
     iterable, \
     ensure_dir, \
-<<<<<<< HEAD
-    ensure_list
-=======
     ensure_list, \
     issue_deprecation_warning
-from yt.units.unit_lookup_table import \
-    prefixable_units, latex_prefixes
->>>>>>> 921e85ff
 from yt.units.unit_object import \
     Unit
 from yt.utilities.definitions import \
