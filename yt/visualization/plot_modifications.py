--- conflicted
+++ resolved
@@ -381,17 +381,6 @@
             pxs, pys = np.mgrid[-1:1:3j,-1:1:3j]
         else:
             pxs, pys = np.mgrid[0:0:1j,0:0:1j]
-<<<<<<< HEAD
-        GLE = plot.data.pf.h.grid_left_edge
-        GRE = plot.data.pf.h.grid_right_edge
-        grid_levels = plot.data.pf.h.grid_levels[:,0]
-        min_level = self.min_level
-        max_level = self.min_level
-        if min_level is None:
-            min_level = 0
-        if max_level is None:
-            max_level = plot.data.pf.h.max_level
-=======
         GLE = plot.data.grid_left_edge
         GRE = plot.data.grid_right_edge
         levels = plot.data.grid_levels[:,0]
@@ -402,7 +391,6 @@
         if min_level is None:
             min_level = 0
 
->>>>>>> 47939493
         for px_off, py_off in zip(pxs.ravel(), pys.ravel()):
             pxo = px_off * dom[px_index]
             pyo = py_off * dom[py_index]
