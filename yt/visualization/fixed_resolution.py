--- conflicted
+++ resolved
@@ -17,13 +17,8 @@
     save_as_dataset
 from yt.funcs import \
     get_output_filename, \
-<<<<<<< HEAD
     mylog, \
     ensure_list
-from yt.units.unit_object import Unit
-=======
-    mylog
->>>>>>> ef13fff4
 from .volume_rendering.api import off_axis_projection
 from .fixed_resolution_filters import apply_filter, filter_registry
 from yt.data_objects.image_array import ImageArray
