--- conflicted
+++ resolved
@@ -2050,11 +2050,7 @@
         goodI = amr_utils.find_grids_in_inclined_box(
                     self.box_vectors, self.center, GLE, GRE)
         cgrids = self.pf.h.grids[goodI.astype('bool')]
-<<<<<<< HEAD
-        # find_grids_in_inclined_box seems to be broken.
-=======
        # find_grids_in_inclined_box seems to be broken.
->>>>>>> 59ef3672
         cgrids = self.pf.h.grids[:]
         grids = []
         for i,grid in enumerate(cgrids):
