"""
Oct container tuned for Particles




"""

#-----------------------------------------------------------------------------
# Copyright (c) 2013, yt Development Team.
#
# Distributed under the terms of the Modified BSD License.
#
# The full license is in the file COPYING.txt, distributed with this software.
#-----------------------------------------------------------------------------

from oct_container cimport OctreeContainer, Oct, OctInfo, ORDER_MAX, \
    SparseOctreeContainer, OctKey, OctAllocationContainer
cimport oct_visitors
from oct_visitors cimport cind
from libc.stdlib cimport malloc, free, qsort
from libc.math cimport floor, ceil, fmod
from fp_utils cimport *
from yt.utilities.lib.geometry_utils cimport bounded_morton
cimport numpy as np
import numpy as np
from selection_routines cimport SelectorObject, \
    OctVisitorData, oct_visitor_function, AlwaysSelector
cimport cython
from collections import defaultdict

from particle_deposit cimport gind

cdef class ParticleOctreeContainer(OctreeContainer):
    cdef Oct** oct_list
    #The starting oct index of each domain
    cdef np.int64_t *dom_offsets
    cdef public int max_level
    #How many particles do we keep befor refining
    cdef public int n_ref

    def allocate_root(self):
        cdef int i, j, k
        cdef Oct *cur
        for i in range(self.nn[0]):
            for j in range(self.nn[1]):
                for k in range(self.nn[2]):
                    cur = self.allocate_oct()
                    self.root_mesh[i][j][k] = cur

    def __dealloc__(self):
        #Call the freemem ops on every ocy
        #of the root mesh recursively
        cdef int i, j, k
        if self.root_mesh == NULL: return
        for i in range(self.nn[0]):
            if self.root_mesh[i] == NULL: continue
            for j in range(self.nn[1]):
                if self.root_mesh[i][j] == NULL: continue
                for k in range(self.nn[2]):
                    if self.root_mesh[i][j][k] == NULL: continue
                    self.visit_free(self.root_mesh[i][j][k])
        free(self.oct_list)
        free(self.dom_offsets)

    cdef void visit_free(self, Oct *o):
        #Free the memory for this oct recursively
        cdef int i, j, k
        for i in range(2):
            for j in range(2):
                for k in range(2):
                    if o.children != NULL \
                       and o.children[cind(i,j,k)] != NULL:
                        self.visit_free(o.children[cind(i,j,k)])
        free(o.children)
        free(o)

    def clear_fileind(self):
        cdef int i, j, k
        for i in range(self.nn[0]):
            for j in range(self.nn[1]):
                for k in range(self.nn[2]):
                    self.visit_clear(self.root_mesh[i][j][k])

    cdef void visit_clear(self, Oct *o):
        #Free the memory for this oct recursively
        cdef int i, j, k
        o.file_ind = 0
        for i in range(2):
            for j in range(2):
                for k in range(2):
                    if o.children != NULL \
                       and o.children[cind(i,j,k)] != NULL:
                        self.visit_clear(o.children[cind(i,j,k)])

    def __iter__(self):
        #Get the next oct, will traverse domains
        #Note that oct containers can be sorted
        #so that consecutive octs are on the same domain
        cdef int oi
        cdef Oct *o
        for oi in range(self.nocts):
            o = self.oct_list[oi]
            yield (o.file_ind, o.domain_ind, o.domain)

    def allocate_domains(self, domain_counts):
        pass

    def finalize(self, int domain_id = 0):
        #This will sort the octs in the oct list
        #so that domains appear consecutively
        #And then find the oct index/offset for
        #every domain
        cdef int max_level = 0
        self.oct_list = <Oct**> malloc(sizeof(Oct*)*self.nocts)
        cdef np.int64_t i = 0, lpos = 0
        cdef int cur_dom = -1
        # Note that we now assign them in the same order they will be visited
        # by recursive visitors.
        for i in range(self.nn[0]):
            for j in range(self.nn[1]):
                for k in range(self.nn[2]):
                    self.visit_assign(self.root_mesh[i][j][k], &lpos,
                                      0, &max_level)
        assert(lpos == self.nocts)
        for i in range(self.nocts):
            self.oct_list[i].domain_ind = i
            self.oct_list[i].domain = domain_id
            self.oct_list[i].file_ind = -1
        self.max_level = max_level

    cdef visit_assign(self, Oct *o, np.int64_t *lpos, int level, int *max_level):
        cdef int i, j, k
        self.oct_list[lpos[0]] = o
        lpos[0] += 1
        max_level[0] = imax(max_level[0], level)
        for i in range(2):
            for j in range(2):
                for k in range(2):
                    if o.children != NULL \
                       and o.children[cind(i,j,k)] != NULL:
                        self.visit_assign(o.children[cind(i,j,k)], lpos,
                                level + 1, max_level)
        return

    cdef np.int64_t get_domain_offset(self, int domain_id):
        return 0

    cdef Oct* allocate_oct(self):
        #Allocate the memory, set to NULL or -1
        #We reserve space for n_ref particles, but keep
        #track of how many are used with np initially 0
        self.nocts += 1
        cdef Oct *my_oct = <Oct*> malloc(sizeof(Oct))
        cdef int i, j, k
        my_oct.domain = -1
        my_oct.file_ind = 0
        my_oct.domain_ind = self.nocts - 1
        my_oct.children = NULL
        return my_oct

    @cython.boundscheck(False)
    @cython.wraparound(False)
    @cython.cdivision(True)
    def add(self, np.ndarray[np.uint64_t, ndim=1] indices):
        #Add this particle to the root oct
        #Then if that oct has children, add it to them recursively
        #If the child needs to be refined because of max particles, do so
        cdef np.int64_t no = indices.shape[0], p, index
        cdef int i, level
        cdef int ind[3]
        if self.root_mesh[0][0][0] == NULL: self.allocate_root()
        cdef np.uint64_t *data = <np.uint64_t *> indices.data
        cdef np.uint64_t FLAG = ~(<np.uint64_t>0)
        for p in range(no):
            # We have morton indices, which means we choose left and right by
            # looking at (MAX_ORDER - level) & with the values 1, 2, 4.
            level = 0
            index = indices[p]
            if index == FLAG:
                # This is a marker for the index not being inside the domain
                # we're interested in.
                continue
            for i in range(3):
                ind[i] = (index >> ((ORDER_MAX - level)*3 + (2 - i))) & 1
            cur = self.root_mesh[ind[0]][ind[1]][ind[2]]
            if cur == NULL:
                raise RuntimeError
            while (cur.file_ind + 1) > self.n_ref:
                if level >= ORDER_MAX: break # Just dump it here.
                level += 1
                for i in range(3):
                    ind[i] = (index >> ((ORDER_MAX - level)*3 + (2 - i))) & 1
                if cur.children == NULL or \
                   cur.children[cind(ind[0],ind[1],ind[2])] == NULL:
                    cur = self.refine_oct(cur, index, level)
                    self.filter_particles(cur, data, p, level)
                else:
                    cur = cur.children[cind(ind[0],ind[1],ind[2])]
            cur.file_ind += 1

    @cython.boundscheck(False)
    @cython.wraparound(False)
    @cython.cdivision(True)
    cdef Oct *refine_oct(self, Oct *o, np.uint64_t index, int level):
        #Allocate and initialize child octs
        #Attach particles to child octs
        #Remove particles from this oct entirely
        cdef int i, j, k, m, n
        cdef int ind[3]
        cdef Oct *noct
        cdef np.uint64_t prefix1, prefix2
        # TODO: This does not need to be changed.
        o.children = <Oct **> malloc(sizeof(Oct *)*8)
        for i in range(2):
            for j in range(2):
                for k in range(2):
                    noct = self.allocate_oct()
                    noct.domain = o.domain
                    noct.file_ind = 0
                    o.children[cind(i,j,k)] = noct
        o.file_ind = self.n_ref + 1
        for i in range(3):
            ind[i] = (index >> ((ORDER_MAX - level)*3 + (2 - i))) & 1
        noct = o.children[cind(ind[0],ind[1],ind[2])]
        return noct

    cdef void filter_particles(self, Oct *o, np.uint64_t *data, np.int64_t p,
                               int level):
        # Now we look at the last nref particles to decide where they go.
        cdef int n = imin(p, self.n_ref)
        cdef np.uint64_t *arr = data + imax(p - self.n_ref, 0)
        cdef np.uint64_t prefix1, prefix2
        # Now we figure out our prefix, which is the oct address at this level.
        # As long as we're actually in Morton order, we do not need to worry
        # about *any* of the other children of the oct.
        prefix1 = data[p] >> (ORDER_MAX - level)*3
        for i in range(n):
            prefix2 = arr[i] >> (ORDER_MAX - level)*3
            if (prefix1 == prefix2):
                o.file_ind += 1
        #print ind[0], ind[1], ind[2], o.file_ind, level

    def recursively_count(self):
        #Visit every cell, accumulate the # of cells per level
        cdef int i, j, k
        cdef np.int64_t counts[128]
        for i in range(128): counts[i] = 0
        for i in range(self.nn[0]):
            for j in range(self.nn[1]):
                for k in range(self.nn[2]):
                    if self.root_mesh[i][j][k] != NULL:
                        self.visit(self.root_mesh[i][j][k], counts)
        level_counts = {}
        for i in range(128):
            if counts[i] == 0: break
            level_counts[i] = counts[i]
        return level_counts

    cdef visit(self, Oct *o, np.int64_t *counts, level = 0):
        cdef int i, j, k
        counts[level] += 1
        for i in range(2):
            for j in range(2):
                for k in range(2):
                    if o.children != NULL \
                       and o.children[cind(i,j,k)] != NULL:
                        self.visit(o.children[cind(i,j,k)], counts, level + 1)
        return

ctypedef fused anyfloat:
    np.float32_t
    np.float64_t

cdef np.uint64_t ONEBIT=1

cdef class ParticleForest:
    cdef np.float64_t left_edge[3]
    cdef np.float64_t right_edge[3]
    cdef np.float64_t dds[3]
    cdef np.float64_t idds[3]
    cdef np.int32_t dims[3]
    cdef public np.uint64_t nfiles
    cdef int oref
    cdef public int n_ref
    cdef public object masks
    cdef public object buffer_masks
    cdef public object counts
    cdef public object max_count
    cdef public object owners
    cdef public object _last_selector
    cdef public object _last_return_values
    cdef public object _cached_octrees
    cdef public object _last_octree_subset
    cdef public object _last_oct_handler

    def __init__(self, left_edge, right_edge, dims, nfiles, oref = 1,
                 n_ref = 64):
        cdef int i
        self._cached_octrees = {}
        self._last_selector = None
        self._last_return_values = None
        self._last_octree_subset = None
        self._last_oct_handler = None
        self.oref = oref
        self.nfiles = nfiles
        self.n_ref = n_ref
        for i in range(3):
            self.left_edge[i] = left_edge[i]
            self.right_edge[i] = right_edge[i]
            self.dims[i] = dims[i]
            self.dds[i] = (right_edge[i] - left_edge[i])/dims[i]
            self.right_edge[i] = right_edge[i]
            self.idds[i] = 1.0/self.dds[i]
        # We use 64-bit masks
        self.masks = []
        self.buffer_masks = []
        cdef int nmasks = <int> ceil(float(nfiles)/64)
        for i in range(nmasks):
            self.masks.append(np.zeros(dims, dtype="uint64"))
            self.buffer_masks.append(np.zeros(dims, dtype="uint64"))
        self.counts = np.zeros(dims, dtype="uint64")
        self.max_count = np.zeros(dims, dtype="uint64")
        self.owners = np.zeros(dims, dtype="int32") - 1

    def add_data_file(self, np.ndarray pos, int file_id, int filter = 1, 
                      np.float64_t rel_buffer = 0.05):
        if pos.dtype == np.float32:
            self._mask_positions[np.float32_t](pos, file_id,
                filter, rel_buffer)
        elif pos.dtype == np.float64:
            self._mask_positions[np.float64_t](pos, file_id,
                filter, rel_buffer)

    @cython.boundscheck(False)
    @cython.wraparound(False)
    @cython.cdivision(True)
    cdef void _mask_positions(self, np.ndarray[anyfloat, ndim=2] pos,
<<<<<<< HEAD
                              np.uint64_t file_id, int filter,
                              np.float64_t rel_buffer):
        cdef np.int64_t no = pos.shape[0]
        cdef np.int64_t p
        cdef int ind[3], ind2[3], i, j, k, use, off_ind[3][2], off_count[3]
        cdef np.ndarray[np.uint64_t, ndim=3] mask, counts, my_counts, mcount
        cdef np.ndarray[np.uint64_t, ndim=3] buffer_mask
        cdef np.ndarray[np.int32_t, ndim=3] owners = self.owners
        mcount = self.max_count
        # Check if we're in a buffer or not.
        counts = self.counts
=======
                              np.uint64_t file_id, int filter):
        # TODO: Replace with the bitarray
        cdef np.int64_t no = pos.shape[0]
        cdef np.int64_t p
        cdef int ind[3]
        cdef int i, use
        cdef np.ndarray[np.uint64_t, ndim=3] mask
>>>>>>> d9542b8e
        mask = self.masks[file_id/64]
        my_counts = np.zeros_like(self.counts)
        buffer_mask = self.buffer_masks[file_id/64]
        cdef np.uint64_t val = ONEBIT << (file_id - (file_id/64)*64)
        cdef anyfloat buf_size[3], ppos[3], fp
        for i in range(3): 
            buf_size[i] = rel_buffer * self.dds[i]
        for p in range(no):
            # Now we're going to check all the various possibilities, and look
            # for offsetting.  Note that if we're being asked to offset in a
            # given direction, we just won't bother if we're not within the
            # buffer zone.
            for i in range(3):
                ppos[i] = pos[p, i]
                off_ind[i][0] = 0
                off_count[i] = 1
                if rel_buffer == 0.0: continue
                # http://cboard.cprogramming.com/c-programming/105096-fmod.html
                # fmod(x, y) => x-((int)(x/y))*y
                fp = ppos[i] - (<int>((ppos[i] - self.left_edge[i]) *
                                self.idds[i])) * self.dds[i]
                if fp < buf_size[i]:
                    # We're close to the left edge
                    off_ind[i][1] = -1
                    off_count[i] = 2
                elif fp >= self.dds[i] - buf_size[i]:
                    off_ind[i][1] = 1
                    off_count[i] = 2
                else:
                    off_ind[i][1] = 0
                    off_count[i] = 1
            use = 1
            for i in range(3):
                if filter and (ppos[i] < self.left_edge[i]
                            or ppos[i] > self.right_edge[i]):
                    use = 0
                    break
                ind[i] = <int> ((ppos[i] - self.left_edge[i])*self.idds[i])
                ind[i] = iclip(ind[i], 0, self.dims[i])
            if use == 0: continue
            mask[ind[0],ind[1],ind[2]] |= val
            # Don't increment any counts if we're in the buffer zone
            counts[ind[0],ind[1],ind[2]] += 1
            my_counts[ind[0],ind[1],ind[2]] += 1
            if my_counts[ind[0],ind[1],ind[2]] > mcount[ind[0],ind[1],ind[2]]:
                mcount[ind[0],ind[1],ind[2]] = my_counts[ind[0],ind[1],ind[2]]
                owners[ind[0],ind[1],ind[2]] = file_id
            # Okay, now the tricky bit.  We know which buffers we are next to.
            # This still requires us to figure out which indices, etc etc.
            # This is a somewhat opaque way of doing it very succinctly; we're
            # saying, okay, we get up to two cells for each buffer zone we're
            # in, so let's investigate those.
            if off_count[0] == off_count[1] == off_count[2] == 1:
                continue
            for i in range(off_count[0]):
                ind2[0] = ind[0] + off_ind[0][i]
                if ind2[0] >= self.dims[0]:
                    ind2[0] -= self.dims[0]
                elif ind2[0] < 0:
                    ind2[0] += self.dims[0]
                for j in range(off_count[1]):
                    ind2[1] = ind[1] + off_ind[1][i]
                    if ind2[1] >= self.dims[1]:
                        ind2[1] -= self.dims[1]
                    elif ind2[1] < 0:
                        ind2[1] += self.dims[1]
                    for k in range(off_count[2]):
                        ind2[2] = ind[2] + off_ind[2][i]
                        if ind2[2] >= self.dims[2]:
                            ind2[2] -= self.dims[2]
                        elif ind2[2] < 0:
                            ind2[2] += self.dims[2]
                        buffer_mask[ind2[0], ind2[1], ind2[2]] |= val
                        
        return

    @cython.boundscheck(False)
    @cython.wraparound(False)
    @cython.cdivision(True)
    def identify_data_files(self, SelectorObject selector,
                            np.int64_t primary_data_file = -1):
        # This just performs a selection of which data files touch which cells.
        # This should be used for non-spatial chunking of data.
        if hash(selector) == self._last_selector:
            return self._last_return_values
        if hasattr(selector, "base_selector") and \
           hash(selector.base_selector) == self._last_selector:
            return self._last_return_values
        cdef int i, j, k, n
<<<<<<< HEAD
        cdef np.uint64_t fmask, bmask, offset, fcheck, pcount
        cdef np.float64_t LE[3], RE[3]
        cdef np.ndarray[np.uint64_t, ndim=3] mask, buffer_mask
        cdef np.ndarray[np.uint64_t, ndim=3] counts = self.counts
        cdef np.ndarray[np.uint8_t, ndim=3] omask
        cdef np.ndarray[np.int32_t, ndim=3] owners = self.owners
        omask = np.zeros((self.dims[0], self.dims[1], self.dims[2]),
                         dtype="uint8")
        buffer_files, files = [], []
        pcount = fmask = bmask = 0
=======
        cdef np.uint64_t fmask, offset, fcheck
        cdef np.float64_t LE[3]
        cdef np.float64_t RE[3]
        cdef np.ndarray[np.uint64_t, ndim=3] mask
        files = []
>>>>>>> d9542b8e
        for n in range(len(self.masks)):
            pcount = 0 # Each loop
            fmask = 0
            bmask = 0
            mask = self.masks[n]
            buffer_mask = self.buffer_masks[n]
            LE[0] = self.left_edge[0]
            RE[0] = LE[0] + self.dds[0]
            for i in range(self.dims[0]):
                LE[1] = self.left_edge[1]
                RE[1] = LE[1] + self.dds[1]
                for j in range(self.dims[1]):
                    LE[2] = self.left_edge[2]
                    RE[2] = LE[2] + self.dds[2]
                    for k in range(self.dims[2]):
                        if primary_data_file > -1 and \
                           owners[i,j,k] != primary_data_file:
                            continue
                        if selector.select_grid(LE, RE, 0) == 1:
                            omask[i, j, k] = 1
                            fmask |= mask[i,j,k]
                            bmask |= buffer_mask[i,j,k]
                            pcount += counts[i,j,k]
                        LE[2] += self.dds[2]
                        RE[2] += self.dds[2]
                    LE[1] += self.dds[1]
                    RE[1] += self.dds[1]
                LE[0] += self.dds[0]
                RE[0] += self.dds[0]
            # Now we iterate through...
            for fcheck in range(64):
                if ((bmask >> fcheck) & ONEBIT) == ONEBIT:
                    buffer_files.append(fcheck + n * 64)
                if ((fmask >> fcheck) & ONEBIT) == ONEBIT:
                    files.append(fcheck + n * 64)
        self._last_selector = hash(selector)
        self._last_return_values = (files, pcount, omask, buffer_files)
        return files, pcount, omask, buffer_files

    @cython.boundscheck(False)
    @cython.wraparound(False)
    @cython.cdivision(True)
    def construct_forest(self, np.uint64_t file_id, SelectorObject selector,
                         io_handler, data_files, data_file_info = None):
        if file_id in self._cached_octrees:
            iv = self._cached_octrees[file_id]
            rv = ParticleForestOctreeContainer.load_octree(iv)
            return rv
        cdef np.ndarray[np.uint8_t, ndim=3] omask
        if data_file_info is None:
            data_file_info = self.identify_data_files(selector) 
        files, pcount, omask, buffer_files = data_file_info
        cdef np.float64_t LE[3], RE[3]
        cdef np.uint64_t total_pcount = 0
        cdef np.uint64_t selected, fcheck, fmask
        cdef np.ndarray[np.uint64_t, ndim=3] counts
        cdef np.ndarray[np.uint64_t, ndim=3] mask 
        cdef np.ndarray[np.int32_t, ndim=3] forest_nodes
        forest_nodes = np.zeros((self.dims[0], self.dims[1], self.dims[2]),
            dtype="int32") - 1
        counts = self.counts
        cdef int i0, i, j0, j, k0, k, n, nm, multiple, ii
        nm = len(self.masks)
        cdef np.uint64_t **masks = <np.uint64_t **> malloc(
            sizeof(np.uint64_t *) * nm)
        for n in range(nm):
            mask = self.masks[n]
            masks[n] = <np.uint64_t *> mask.data
        cdef int file_mask_id = <int> (file_id / 64.0)
        cdef np.uint64_t mv, index, file_mask = (ONEBIT << (file_id % 64))
        cdef int num_roots = 0
        indices = []
        cdef np.uint8_t *file_ids = <np.uint8_t*> malloc(
            sizeof(np.uint8_t) * self.nfiles)
        for i in range(self.nfiles):
            file_ids[i] = 0
        index = -1
        cdef int my_ind
        cdef int dims[3]
        for i in range(3):
            dims[i] = self.dims[i]
        cdef np.ndarray[np.int32_t, ndim=3] owners = self.owners
        cdef int nroot = 0
        for i in range(self.dims[0]):
            for j in range(self.dims[1]):
                for k in range(self.dims[2]):
                    index += 1
                    ii = gind(i, j, k, dims)
                    if owners[i,j,k] != file_id or \
                       omask[i,j,k] == 0 or \
                        (masks[file_mask_id][ii] & file_mask) == 0:
                        continue
                    forest_nodes[i,j,k] = nroot
                    nroot += 1
                    total_pcount += counts[i,j,k]
                    # multiple will be 0 for use this zone, 1 for skip it
                    # We get this one, so we'll continue ...
                    for n in range(nm):
                        # First we count
                        fmask = masks[n][ii]
                        for fcheck in range(64):
                            if ((fmask >> fcheck) & ONEBIT) == ONEBIT:
                                # First to arrive gets it
                                file_ids[fcheck + n * 64] = 1
        # Now we can actually create a sparse octree.
        cdef ParticleForestOctreeContainer octree
        octree = ParticleForestOctreeContainer(
            (self.dims[0], self.dims[1], self.dims[2]),
            (self.left_edge[0], self.left_edge[1], self.left_edge[2]),
            (self.right_edge[0], self.right_edge[1], self.right_edge[2]),
            nroot, self.oref)
        octree.n_ref = self.n_ref
        octree.allocate_domains()
        cdef np.ndarray[np.uint64_t, ndim=1] morton_ind, morton_view
        morton_ind = np.empty(total_pcount, dtype="uint64")
        cdef np.int32_t *particle_index = <np.int32_t *> malloc(
            sizeof(np.int32_t) * nroot)
        cdef np.int32_t *particle_count = <np.int32_t *> malloc(
            sizeof(np.int32_t) * nroot)
        total_pcount = 0
        for i in range(self.dims[0]):
            for j in range(self.dims[1]):
                for k in range(self.dims[2]):
                    if forest_nodes[i,j,k] == -1: continue
                    particle_index[forest_nodes[i,j,k]] = total_pcount
                    particle_count[forest_nodes[i,j,k]] = counts[i,j,k]
                    total_pcount += counts[i,j,k]
        # Okay, now just to filter based on our mask.
        cdef int ind[3], arri
        cdef np.ndarray pos
        cdef np.ndarray[np.float32_t, ndim=2] pos32
        cdef np.ndarray[np.float64_t, ndim=2] pos64
        cdef np.float64_t ppos[3]
        cdef np.float64_t DLE[3], DRE[3]
        cdef int bitsize = 0
        for i in range(self.nfiles):
            if file_ids[i] == 0: continue
            # We now get our particle positions
            for pos in io_handler._yield_coordinates(data_files[i]):
                pos32 = pos64 = None
                bitsize = 0
                if pos.dtype == np.float32:
                    pos32 = pos
                    bitsize = 32
                elif pos.dtype == np.float64:
                    pos64 = pos
                    bisize = 64
                else:
                    raise RuntimeError
                for j in range(pos.shape[0]):
                    # First we get our cell index.
                    for k in range(3):
                        if bitsize == 32:
                            ppos[k] = pos32[j,k]
                        else:
                            ppos[k] = pos64[j,k]
                        ind[k] = <int> ((ppos[k] - self.left_edge[k])*self.idds[k])
                    arri = forest_nodes[ind[0], ind[1], ind[2]]
                    if arri == -1: continue
                    # Now we have decided it's worth filtering, so let's toss
                    # it in.
                    for i in range(3):
                        DLE[i] = self.left_edge[i] + self.dds[i]*ind[i]
                        DRE[i] = DLE[i] + self.dds[i]
                    morton_ind[particle_index[arri]] = bounded_morton(
                        ppos[0], ppos[1], ppos[2], DLE, DRE)
                    particle_index[arri] += 1
                    octree.next_root(1, ind)
        cdef int start, end = 0
        # We should really allocate a 3-by nroot array
        for i in range(self.dims[0]):
            for j in range(self.dims[1]):
                for k in range(self.dims[2]):
                    arri = forest_nodes[i,j,k]
                    if arri == -1: continue
                    start = end
                    end += particle_count[arri]
                    morton_view = morton_ind[start:end]
                    morton_view.sort()
                    octree.add(morton_view, i, j, k, owners[i,j,k])
        octree.finalize()
        free(particle_index)
        free(particle_count)
        free(file_ids)
        free(masks)
        self._cached_octrees[file_id] = octree.save_octree()
        return octree
        
cdef class ParticleForestOctreeContainer(SparseOctreeContainer):
    cdef Oct** oct_list
    cdef public int max_level
    cdef public int n_ref
    cdef int loaded # Loaded with load_octree?
    def __init__(self, domain_dimensions, domain_left_edge, domain_right_edge,
                 int num_root, over_refine = 1):
        super(ParticleForestOctreeContainer, self).__init__(
            domain_dimensions, domain_left_edge, domain_right_edge,
            over_refine)
        self.loaded = 0
        self.fill_func = oct_visitors.fill_file_indices_oind

        # Now the overrides
        self.max_root = num_root
        self.root_nodes = <OctKey*> malloc(sizeof(OctKey) * num_root)
        for i in range(num_root):
            self.root_nodes[i].key = -1
            self.root_nodes[i].node = NULL

    def allocate_domains(self, counts = None):
        if counts is None:
            counts = [self.max_root]
        OctreeContainer.allocate_domains(self, counts)

    def finalize(self):
        #This will sort the octs in the oct list
        #so that domains appear consecutively
        #And then find the oct index/offset for
        #every domain
        cdef int max_level = 0
        self.oct_list = <Oct**> malloc(sizeof(Oct*)*self.nocts)
        cdef Oct *o
        cdef np.int64_t i, lpos = 0
        cdef int cur_dom = -1
        # Note that we now assign them in the same order they will be visited
        # by recursive visitors.
        for i in range(self.num_root):
            self.visit_assign(self.root_nodes[i].node, &lpos, 0, &max_level)
        assert(lpos == self.nocts)
        for i in range(self.nocts):
            self.oct_list[i].domain_ind = i
            # We don't assign this ... it helps with selecting later.
            #self.oct_list[i].domain = 0
            self.oct_list[i].file_ind = -1
        self.max_level = max_level

    cdef visit_assign(self, Oct *o, np.int64_t *lpos, int level, int *max_level):
        cdef int i, j, k
        self.oct_list[lpos[0]] = o
        lpos[0] += 1
        max_level[0] = imax(max_level[0], level)
        for i in range(2):
            for j in range(2):
                for k in range(2):
                    if o.children != NULL \
                       and o.children[cind(i,j,k)] != NULL:
                        self.visit_assign(o.children[cind(i,j,k)], lpos,
                                level + 1, max_level)
        return

    cdef Oct* allocate_oct(self):
        #Allocate the memory, set to NULL or -1
        #We reserve space for n_ref particles, but keep
        #track of how many are used with np initially 0
        self.nocts += 1
        cdef Oct *my_oct = <Oct*> malloc(sizeof(Oct))
        cdef int i, j, k
        my_oct.domain = -1
        my_oct.file_ind = 0
        my_oct.domain_ind = self.nocts - 1
        my_oct.children = NULL
        return my_oct

    def __dealloc__(self):
        #Call the freemem ops on every ocy
        #of the root mesh recursively
        cdef int i, j, k
        if self.root_nodes== NULL: return
        if self.cont != NULL and self.cont.next == NULL: return
        if self.loaded == 0:
            for i in range(self.max_root):
                if self.root_nodes[i].node == NULL: continue
                self.visit_free(&self.root_nodes.node[i], 0)
            free(self.cont)
            self.cont = self.root_nodes = NULL
        free(self.oct_list)
        self.oct_list = NULL

    cdef void visit_free(self, Oct *o, int free_this):
        #Free the memory for this oct recursively
        cdef int i, j, k
        for i in range(2):
            for j in range(2):
                for k in range(2):
                    if o.children != NULL \
                       and o.children[cind(i,j,k)] != NULL:
                        self.visit_free(o.children[cind(i,j,k)], 1)
        if o.children != NULL:
            free(o.children)
        if free_this == 1:
            free(o)

    @cython.boundscheck(False)
    @cython.wraparound(False)
    @cython.cdivision(True)
    def add(self, np.ndarray[np.uint64_t, ndim=1] indices,
             int root_i, int root_j, int root_k, int domain_id = -1):
        #Add this particle to the root oct
        #Then if that oct has children, add it to them recursively
        #If the child needs to be refined because of max particles, do so
        cdef Oct *cur, *root
        cdef np.int64_t no = indices.shape[0], p, index
        cdef int i, level, ind[3]
        ind[0] = root_i
        ind[1] = root_j
        ind[2] = root_k
        self.get_root(ind, &root)
        if root == NULL:
            raise RuntimeError
        root.domain = domain_id
        cdef np.uint64_t *data = <np.uint64_t *> indices.data
        # Note what we're doing here: we have decided the root will always be
        # zero, since we're in a forest of octrees, where the root_mesh node is
        # the level 0.  This means our morton indices should be made with
        # respect to that, which means we need to keep a few different arrays
        # of them.
        for i in range(3):
            ind[i] = 0
        for p in range(no):
            # We have morton indices, which means we choose left and right by
            # looking at (MAX_ORDER - level) & with the values 1, 2, 4.
            level = 0
            index = indices[p]
            cur = root
            while (cur.file_ind + 1) > self.n_ref:
                if level >= ORDER_MAX: break # Just dump it here.
                level += 1
                for i in range(3):
                    ind[i] = (index >> ((ORDER_MAX - level)*3 + (2 - i))) & 1
                if cur.children == NULL or \
                   cur.children[cind(ind[0],ind[1],ind[2])] == NULL:
                    cur = self.refine_oct(cur, index, level)
                    self.filter_particles(cur, data, p, level)
                else:
                    cur = cur.children[cind(ind[0],ind[1],ind[2])]
            cur.file_ind += 1

    @cython.boundscheck(False)
    @cython.wraparound(False)
    @cython.cdivision(True)
    cdef Oct *refine_oct(self, Oct *o, np.uint64_t index, int level):
        #Allocate and initialize child octs
        #Attach particles to child octs
        #Remove particles from this oct entirely
        cdef int i, j, k, m, n, ind[3]
        cdef Oct *noct
        cdef np.uint64_t prefix1, prefix2
        # TODO: This does not need to be changed.
        o.children = <Oct **> malloc(sizeof(Oct *)*8)
        for i in range(2):
            for j in range(2):
                for k in range(2):
                    noct = self.allocate_oct()
                    noct.domain = o.domain
                    noct.file_ind = 0
                    o.children[cind(i,j,k)] = noct
        o.file_ind = self.n_ref + 1
        for i in range(3):
            ind[i] = (index >> ((ORDER_MAX - level)*3 + (2 - i))) & 1
        noct = o.children[cind(ind[0],ind[1],ind[2])]
        return noct

    cdef void filter_particles(self, Oct *o, np.uint64_t *data, np.int64_t p,
                               int level):
        # Now we look at the last nref particles to decide where they go.
        cdef int n = imin(p, self.n_ref)
        cdef np.uint64_t *arr = data + imax(p - self.n_ref, 0)
        # Now we figure out our prefix, which is the oct address at this level.
        # As long as we're actually in Morton order, we do not need to worry
        # about *any* of the other children of the oct.
        prefix1 = data[p] >> (ORDER_MAX - level)*3
        for i in range(n):
            prefix2 = arr[i] >> (ORDER_MAX - level)*3
            if (prefix1 == prefix2):
                o.file_ind += 1
        #print ind[0], ind[1], ind[2], o.file_ind, level

    @classmethod
    def load_octree(cls, header):
        cdef ParticleForestOctreeContainer obj = cls(
                header['dims'], header['left_edge'],
                header['right_edge'], header['num_root'],
                over_refine = header['over_refine'])
        cdef np.uint64_t i, j, k, n
        cdef np.int64_t i64ind[3]
        cdef int ind[3]
        cdef np.ndarray[np.uint8_t, ndim=1] ref_mask, packed_mask
        obj.loaded = 1
        packed_mask = header['octree']
        ref_mask = np.zeros(header['nocts'], 'uint8')
        i = j = 0
        while i * 8 + j < ref_mask.size:
            ref_mask[i * 8 + j] = ((packed_mask[i] >> j) & 1)
            j += 1
            if j == 8:
                j = 0
                i += 1
        # NOTE: We do not allow domain/file indices to be specified.
        cdef SelectorObject selector = AlwaysSelector(None)
        cdef OctVisitorData data
        obj.setup_data(&data, -1)
        data.global_index = -1
        data.level = 0
        data.oref = 0
        data.nz = 1
        assert(ref_mask.shape[0] / float(data.nz) ==
            <int>(ref_mask.shape[0]/float(data.nz)))
        obj.allocate_domains([obj.max_root, ref_mask.size - obj.max_root])
        cdef np.ndarray[np.uint64_t, ndim=1] keys = header['keys']
        cdef np.int64_t domain_id = header['domain_id']
        cdef OctAllocationContainer *cur 
        cur = obj.domains[1]
        for i in range(obj.max_root):
            obj.key_to_ipos(keys[i], i64ind)
            for j in range(3):
                ind[j] = i64ind[j]
            obj.next_root(1, ind)
        cdef np.float64_t pos[3], dds[3]
        # This dds is the oct-width
        for i in range(3):
            dds[i] = (obj.DRE[i] - obj.DLE[i]) / obj.nn[i]
        # Pos is the center of the octs
        cdef Oct *o
        cdef void *p[4]
        cdef np.int64_t nfinest = 0
        p[0] = ref_mask.data
        p[1] = <void *> cur.my_octs
        p[2] = <void *> &cur.n_assigned
        p[3] = <void *> &nfinest
        data.array = p
        obj.visit_all_octs(selector, oct_visitors.load_octree, &data, 1)
        obj.nocts = data.index
        obj.finalize()
        for j in range(2):
            cur = obj.domains[j]
            for i in range(cur.n):
                cur.my_octs[i].domain = domain_id
        if obj.nocts * data.nz != ref_mask.size:
            raise KeyError(ref_mask.size, obj.nocts, obj.oref,
                obj.partial_coverage)
        return obj

    def save_octree(self):
        header = dict(dims = (self.nn[0], self.nn[1], self.nn[2]),
                      left_edge = (self.DLE[0], self.DLE[1], self.DLE[2]),
                      right_edge = (self.DRE[0], self.DRE[1], self.DRE[2]),
                      over_refine = self.oref, num_root = self.num_root)
        cdef np.uint64_t i, j, k
        cdef SelectorObject selector = AlwaysSelector(None)
        # domain_id = -1 here, because we want *every* oct
        cdef OctVisitorData data
        self.setup_data(&data, -1)
        data.oref = 0
        data.nz = 1
        cdef np.ndarray[np.uint8_t, ndim=1] ref_mask
        cdef np.ndarray[np.uint8_t, ndim=1] packed_mask
        cdef np.ndarray[np.uint64_t, ndim=1] keys
        ref_mask = np.zeros(self.nocts * data.nz, dtype="uint8") - 1
        keys = np.zeros(self.num_root, "uint64")
        for i in range(self.num_root):
            keys[i] = self.root_nodes[i].key
        cdef void *p[1]
        p[0] = ref_mask.data
        data.array = p
        # Enforce partial_coverage here
        self.visit_all_octs(selector, oct_visitors.store_octree, &data, 1)
        # Now let's bitpack; we'll un-bitpack later.
        packed_mask = np.zeros(ceil(self.nocts * data.nz/8.0), dtype="uint8")
        i = j = 0
        while i * 8 + j < self.nocts * data.nz:
            packed_mask[i] |= (ref_mask[i * 8 + j] << j)
            j += 1
            if j == 8:
                j = 0
                i += 1
        header['octree'] = packed_mask
        header['nocts'] = self.nocts
        header['keys'] = keys
        header['domain_id'] = self.oct_list[0].domain
        return header
<|MERGE_RESOLUTION|>--- conflicted
+++ resolved
@@ -336,9 +336,9 @@
     @cython.wraparound(False)
     @cython.cdivision(True)
     cdef void _mask_positions(self, np.ndarray[anyfloat, ndim=2] pos,
-<<<<<<< HEAD
                               np.uint64_t file_id, int filter,
                               np.float64_t rel_buffer):
+        # TODO: Replace with the bitarray
         cdef np.int64_t no = pos.shape[0]
         cdef np.int64_t p
         cdef int ind[3], ind2[3], i, j, k, use, off_ind[3][2], off_count[3]
@@ -348,15 +348,6 @@
         mcount = self.max_count
         # Check if we're in a buffer or not.
         counts = self.counts
-=======
-                              np.uint64_t file_id, int filter):
-        # TODO: Replace with the bitarray
-        cdef np.int64_t no = pos.shape[0]
-        cdef np.int64_t p
-        cdef int ind[3]
-        cdef int i, use
-        cdef np.ndarray[np.uint64_t, ndim=3] mask
->>>>>>> d9542b8e
         mask = self.masks[file_id/64]
         my_counts = np.zeros_like(self.counts)
         buffer_mask = self.buffer_masks[file_id/64]
@@ -446,9 +437,9 @@
            hash(selector.base_selector) == self._last_selector:
             return self._last_return_values
         cdef int i, j, k, n
-<<<<<<< HEAD
         cdef np.uint64_t fmask, bmask, offset, fcheck, pcount
-        cdef np.float64_t LE[3], RE[3]
+        cdef np.float64_t LE[3]
+        cdef np.float64_t RE[3]
         cdef np.ndarray[np.uint64_t, ndim=3] mask, buffer_mask
         cdef np.ndarray[np.uint64_t, ndim=3] counts = self.counts
         cdef np.ndarray[np.uint8_t, ndim=3] omask
@@ -457,13 +448,6 @@
                          dtype="uint8")
         buffer_files, files = [], []
         pcount = fmask = bmask = 0
-=======
-        cdef np.uint64_t fmask, offset, fcheck
-        cdef np.float64_t LE[3]
-        cdef np.float64_t RE[3]
-        cdef np.ndarray[np.uint64_t, ndim=3] mask
-        files = []
->>>>>>> d9542b8e
         for n in range(len(self.masks)):
             pcount = 0 # Each loop
             fmask = 0
