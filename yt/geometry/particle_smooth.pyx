--- conflicted
+++ resolved
@@ -633,12 +633,8 @@
             dens = fields[2][pn]
             if dens == 0.0: continue
             weight = mass * sph_kernel(sqrt(r2) / hsml) / dens
-<<<<<<< HEAD
             # Mass of the particle times the value 
             # We do this for all the non-weight fields
-=======
-            # Mass of the particle times the value
->>>>>>> d9542b8e
             for fi in range(self.nfields - 3):
                 val = fields[fi + 3][pn]
                 self.fp[fi][gind(i,j,k,dim) + offset] += val * weight
