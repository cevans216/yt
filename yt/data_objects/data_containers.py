--- conflicted
+++ resolved
@@ -548,16 +548,6 @@
 
         Parameters
         ----------
-        width : width specifier
-            This can either be a floating point value, in the native domain
-            units of the simulation, or a tuple of the (value, unit) style.
-            This will be the width of the FRB.
-<<<<<<< HEAD
-        resolution : int or tuple of ints
-            The number of pixels on a side of the final FRB.
-        height : height specifier
-            This will be the height of the FRB, by default it is equal to width.
-=======
         height : height specifier
             This will be the physical height of the FRB, by default it is equal
             to width.  Note that this will not make any corrections to
@@ -565,7 +555,8 @@
         resolution : int or tuple of ints
             The number of pixels on a side of the final FRB.  If iterable, this
             will be the width then the height.
->>>>>>> 20d3aada
+        height : height specifier
+            This will be the height of the FRB, by default it is equal to width.
         center : array-like of floats, optional
             The center of the FRB.  If not specified, defaults to the center of
             the current object.
