--- conflicted
+++ resolved
@@ -148,9 +148,6 @@
     ds = load(ekh)
     ds.periodicity = (True, True, True)
     scg = ds.smoothed_covering_grid(1, [0, 0, 0], [128, 128, 1])
-<<<<<<< HEAD
-    assert_equal(scg['density'].shape, [128, 128, 1])
-=======
     assert_equal(scg['density'].shape, [128, 128, 1])
 
 isogal = "IsolatedGalaxy/galaxy0030/galaxy0030"
@@ -166,5 +163,4 @@
 
     galgas = ds.arbitrary_grid([0.4, 0.4, 0.4], [0.99, 0.99, 0.99],
                                dims=[32, 32, 32])
-    galgas['tracerf']
->>>>>>> 7ef69331
+    galgas['tracerf']