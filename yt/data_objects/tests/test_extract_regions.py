--- conflicted
+++ resolved
@@ -8,69 +8,35 @@
     # We decompose in different ways
     for nprocs in [1, 2, 4, 8]:
         pf = fake_random_pf(64, nprocs = nprocs,
-            fields = ("density", "Temperature", "velocity_x"))
+            fields = ("density", "temperature", "velocity_x"))
         # We'll test two objects
         dd = pf.h.all_data()
-<<<<<<< HEAD
-        r = dd.cut_region( [ "grid['Temperature'] > 0.5",
-                             "grid['density'] < 0.75",
-                             "grid['velocity_x'] > 0.25" ])
-=======
-        r = dd.cut_region( [ "obj['Temperature'] > 0.5",
-                             "obj['Density'] < 0.75",
-                             "obj['x-velocity'] > 0.25" ])
->>>>>>> 777c6cc4
-        t = ( (dd["Temperature"] > 0.5 ) 
+        r = dd.cut_region( [ "obj['temperature'] > 0.5",
+                             "obj['density'] < 0.75",
+                             "obj['velocity_x'] > 0.25" ])
+        t = ( (dd["temperature"] > 0.5 ) 
             & (dd["density"] < 0.75 )
             & (dd["velocity_x"] > 0.25 ) )
-        yield assert_equal, np.all(r["Temperature"] > 0.5), True
+        yield assert_equal, np.all(r["temperature"] > 0.5), True
         yield assert_equal, np.all(r["density"] < 0.75), True
         yield assert_equal, np.all(r["velocity_x"] > 0.25), True
         yield assert_equal, np.sort(dd["density"][t]), np.sort(r["density"])
         yield assert_equal, np.sort(dd["x"][t]), np.sort(r["x"])
-        r2 = r.cut_region( [ "obj['Temperature'] < 0.75" ] )
-        t2 = (r["Temperature"] < 0.75)
-        yield assert_equal, np.sort(r2["Temperature"]), np.sort(r["Temperature"][t2])
-        yield assert_equal, np.all(r2["Temperature"] < 0.75), True
+        r2 = r.cut_region( [ "obj['temperature'] < 0.75" ] )
+        t2 = (r["temperature"] < 0.75)
+        yield assert_equal, np.sort(r2["temperature"]), np.sort(r["temperature"][t2])
+        yield assert_equal, np.all(r2["temperature"] < 0.75), True
 
-<<<<<<< HEAD
-def test_extract_region():
-    # We decompose in different ways
-    return #TESTDISABLED
-    for nprocs in [1, 2, 4, 8]:
-        pf = fake_random_pf(64, nprocs = nprocs,
-            fields = ("density", "Temperature", "velocity_x"))
-        # We'll test two objects
-        dd = pf.h.all_data()
-        t = ( (dd["Temperature"] > 0.5 ) 
-            & (dd["density"] < 0.75 )
-            & (dd["velocity_x"] > 0.25 ) )
-        r = dd.extract_region(t)
-        yield assert_equal, np.all(r["Temperature"] > 0.5), True
-        yield assert_equal, np.all(r["density"] < 0.75), True
-        yield assert_equal, np.all(r["velocity_x"] > 0.25), True
-        yield assert_equal, np.sort(dd["density"][t]), np.sort(r["density"])
-        yield assert_equal, np.sort(dd["x"][t]), np.sort(r["x"])
-        t2 = (r["Temperature"] < 0.75)
-        r2 = r.cut_region( [ "grid['Temperature'] < 0.75" ] )
-        yield assert_equal, np.sort(r2["Temperature"]), np.sort(r["Temperature"][t2])
-        yield assert_equal, np.all(r2["Temperature"] < 0.75), True
-        t3 = (r["Temperature"] < 0.75)
-        r3 = r.extract_region( t3 )
-        yield assert_equal, np.sort(r3["Temperature"]), np.sort(r["Temperature"][t3])
-        yield assert_equal, np.all(r3["Temperature"] < 0.75), True
-=======
         # Now we can test some projections
         dd = pf.h.all_data()
-        cr = dd.cut_region(["obj['Ones'] > 0"])
-        for weight in [None, "Density"]:
-            p1 = pf.h.proj("Density", 0, data_source=dd, weight_field=weight)
-            p2 = pf.h.proj("Density", 0, data_source=cr, weight_field=weight)
+        cr = dd.cut_region(["obj['ones'] > 0"])
+        for weight in [None, "density"]:
+            p1 = pf.h.proj("density", 0, data_source=dd, weight_field=weight)
+            p2 = pf.h.proj("density", 0, data_source=cr, weight_field=weight)
             for f in p1.field_data:
                 yield assert_almost_equal, p1[f], p2[f]
-        cr = dd.cut_region(["obj['Density'] > 0.25"])
-        p2 = pf.h.proj("Density", 2, data_source=cr)
-        yield assert_equal, p2["Density"].max() > 0.25, True
-        p2 = pf.h.proj("Density", 2, data_source=cr, weight_field = "Density")
-        yield assert_equal, p2["Density"].max() > 0.25, True
->>>>>>> 777c6cc4
+        cr = dd.cut_region(["obj['density'] > 0.25"])
+        p2 = pf.h.proj("density", 2, data_source=cr)
+        yield assert_equal, p2["density"].max() > 0.25, True
+        p2 = pf.h.proj("density", 2, data_source=cr, weight_field = "density")
+        yield assert_equal, p2["density"].max() > 0.25, True