"""
Dataset and related data structures.




"""

#-----------------------------------------------------------------------------
# Copyright (c) 2013, yt Development Team.
#
# Distributed under the terms of the Modified BSD License.
#
# The full license is in the file COPYING.txt, distributed with this software.
#-----------------------------------------------------------------------------

import functools
import itertools
import numpy as np
import os
import time
import weakref
import warnings

from collections import defaultdict
import pickle

from yt.config import ytcfg
from yt.fields.derived_field import \
    DerivedField
from yt.fields.field_type_container import \
    FieldTypeContainer
from yt.funcs import \
    mylog, \
    set_intersection, \
    ensure_list, \
    issue_deprecation_warning, \
    iterable, \
    setdefaultattr
from yt.utilities.cosmology import \
    Cosmology
from yt.utilities.exceptions import \
    YTObjectNotImplemented, \
    YTFieldNotFound, \
    YTGeometryNotSupported, \
    YTIllDefinedParticleFilter
from yt.utilities.parallel_tools.parallel_analysis_interface import \
    parallel_root_only
from yt.utilities.parameter_file_storage import \
    ParameterFileStore, \
    NoParameterShelf, \
    output_type_registry
from yt.units import UnitContainer
from yt.units.dimensions import current_mks
from yt.units.unit_object import Unit, define_unit
from yt.units.unit_systems import unit_system_registry
from yt.units.unit_registry import UnitRegistry
from yt.fields.derived_field import \
    ValidateSpatial
from yt.fields.fluid_fields import \
    setup_gradient_fields
from yt.fields.particle_fields import \
    DEP_MSG_SMOOTH_FIELD
from yt.data_objects.particle_filters import \
    filter_registry
from yt.data_objects.particle_unions import \
    ParticleUnion
from yt.data_objects.data_containers import \
    data_object_registry
from yt.utilities.minimal_representation import \
    MinimalDataset
from yt.units.yt_array import \
    YTArray, \
<<<<<<< HEAD
    YTQuantity, \
    _wrap_display_ytarray
from yt.units.unit_systems import \
    create_code_unit_system, \
    _make_unit_system_copy
=======
    YTQuantity
from yt.units.unit_systems import create_code_unit_system
>>>>>>> e4fc8cff
from yt.data_objects.region_expression import \
    RegionExpression
from yt.geometry.coordinates.api import \
    CoordinateHandler, \
    CartesianCoordinateHandler, \
    PolarCoordinateHandler, \
    CylindricalCoordinateHandler, \
    SphericalCoordinateHandler, \
    GeographicCoordinateHandler, \
    SpectralCubeCoordinateHandler, \
    InternalGeographicCoordinateHandler

# We want to support the movie format in the future.
# When such a thing comes to pass, I'll move all the stuff that is constant up
# to here, and then have it instantiate EnzoDatasets as appropriate.

_cached_datasets = weakref.WeakValueDictionary()
_ds_store = ParameterFileStore()

def _unsupported_object(ds, obj_name):
    def _raise_unsupp(*args, **kwargs):
        raise YTObjectNotImplemented(ds, obj_name)
    return _raise_unsupp

class RegisteredDataset(type):
    def __init__(cls, name, b, d):
        type.__init__(cls, name, b, d)
        output_type_registry[name] = cls
        mylog.debug("Registering: %s as %s", name, cls)

<<<<<<< HEAD
=======
class FieldTypeContainer(object):
    def __init__(self, ds):
        self.ds = weakref.proxy(ds)

    def __getattr__(self, attr):
        ds = self.__getattribute__('ds')
        fnc = FieldNameContainer(ds, attr)
        if len(dir(fnc)) == 0:
            return self.__getattribute__(attr)
        return fnc

    _field_types = None
    @property
    def field_types(self):
        if self._field_types is None:
            self._field_types = set(t for t, n in self.ds.field_info)
        return self._field_types

    def __dir__(self):
        return list(self.field_types)

    def __iter__(self):
        for ft in sorted(list(self.field_types)):
            fnc = FieldNameContainer(self.ds, ft)
            if len(dir(fnc)) == 0:
                yield self.__getattribute__(ft)
            else:
                yield fnc

    def __contains__(self, obj):
        ob = None
        if isinstance(obj, FieldNameContainer):
            ob = obj.field_type
        elif isinstance(obj, str):
            ob = obj

        return ob in self.field_types

class FieldNameContainer(object):
    def __init__(self, ds, field_type):
        self.ds = ds
        self.field_type = field_type

    def __getattr__(self, attr):
        ft = self.__getattribute__("field_type")
        ds = self.__getattribute__("ds")
        if (ft, attr) not in ds.field_info:
            return self.__getattribute__(attr)
        return ds.field_info[ft, attr]

    @property
    def _field_names(self):
        return set(
            (t, n) for t, n in self.ds.field_info if t == self.field_type)

    def __dir__(self):
        return [f[1] for f in sorted(list(self._field_names))]

    def __iter__(self):
        for field_name in sorted(self._field_names):
            yield self.ds.field_info[field_name]

    def __contains__(self, obj):
        if isinstance(obj, DerivedField):
            if self.field_type == obj.name[0] and obj.name in self.ds.field_info:
                # e.g. from a completely different dataset
                if self.ds.field_info[obj.name] is not obj:
                    return False
                return True
        elif isinstance(obj, tuple):
            if self.field_type == obj[0] and obj in self.ds.field_info:
                return True
        elif isinstance(obj, str):
            if (self.field_type, obj) in self.ds.field_info:
                return True
        return False

>>>>>>> e4fc8cff
class IndexProxy(object):
    # This is a simple proxy for Index objects.  It enables backwards
    # compatibility so that operations like .h.sphere, .h.print_stats and
    # .h.grid_left_edge will correctly pass through to the various dataset or
    # index objects.
    def __init__(self, ds):
        self.ds = weakref.proxy(ds)
        ds.index

    def __getattr__(self, name):
        # Check the ds first
        if hasattr(self.ds, name):
            return getattr(self.ds, name)
        # Now for a subset of the available items, check the ds.index.
        elif name in self.ds.index._index_properties:
            return getattr(self.ds.index, name)
        raise AttributeError

class MutableAttribute(object):
    """A descriptor for mutable data"""
    def __init__(self, display_array = False):
        self.data = weakref.WeakKeyDictionary()
        self.display_array = display_array

    def __get__(self, instance, owner):
        if not instance:
            return None
        ret = self.data.get(instance, None)
        try:
            ret = ret.copy()
        except AttributeError:
            pass
        if self.display_array:
            try:
                setattr(ret, "_ipython_display_",
                        functools.partial(_wrap_display_ytarray, ret))
            # This will error out if the items have yet to be turned into
            # YTArrays, in which case we just let it go.
            except AttributeError:
                pass
        return ret

    def __set__(self, instance, value):
        self.data[instance] = value

def requires_index(attr_name):
    @property
    def ireq(self):
        self.index
        # By now it should have been set
        attr = self.__dict__[attr_name]
        return attr

    @ireq.setter
    def ireq(self, value):
        self.__dict__[attr_name] = value

    return ireq

class Dataset(metaclass = RegisteredDataset):

    default_fluid_type = "gas"
    default_field = ("gas", "density")
    fluid_types = ("gas", "deposit", "index")
    particle_types = ("io",) # By default we have an 'all'
    particle_types_raw = ("io",)
    geometry = "cartesian"
    coordinates = None
    storage_filename = None
    particle_unions = None
    known_filters = None
    _index_class = None
    field_units = None
    derived_field_list = requires_index("derived_field_list")
    fields = requires_index("fields")
    _instantiated = False
    _particle_type_counts = None
    _proj_type = 'quad_proj'
    _ionization_label_format = 'roman_numeral'

    def __new__(cls, filename=None, *args, **kwargs):
        if not isinstance(filename, str):
            obj = object.__new__(cls)
            # The Stream frontend uses a StreamHandler object to pass metadata
            # to __init__.
            is_stream = (hasattr(filename, 'get_fields') and
                         hasattr(filename, 'get_particle_type'))
            if not is_stream:
                obj.__init__(filename, *args, **kwargs)
            return obj
        apath = os.path.abspath(filename)
        cache_key = (apath, pickle.dumps(args), pickle.dumps(kwargs))
        if ytcfg.getboolean("yt","skip_dataset_cache"):
            obj = object.__new__(cls)
        elif cache_key not in _cached_datasets:
            obj = object.__new__(cls)
            if obj._skip_cache is False:
                _cached_datasets[cache_key] = obj
        else:
            obj = _cached_datasets[cache_key]
        return obj

    def __init__(self, filename, dataset_type=None, file_style=None,
                 units_override=None, unit_system="cgs"):
        """
        Base class for generating new output types.  Principally consists of
        a *filename* and a *dataset_type* which will be passed on to children.
        """
        # We return early and do NOT initialize a second time if this file has
        # already been initialized.
        if self._instantiated: return
        self.dataset_type = dataset_type
        self.file_style = file_style
        self.conversion_factors = {}
        self.parameters = {}
        self.region_expression = self.r = RegionExpression(self)
        self.known_filters = self.known_filters or {}
        self.particle_unions = self.particle_unions or {}
        self.field_units = self.field_units or {}
        if units_override is None:
            units_override = {}
        self.units_override = units_override

        # path stuff
        self.parameter_filename = str(filename)
        self.basename = os.path.basename(filename)
        self.directory = os.path.expanduser(os.path.dirname(filename))
        self.fullpath = os.path.abspath(self.directory)
        self.backup_filename = self.parameter_filename + '_backup.gdf'
        self.read_from_backup = False
        if os.path.exists(self.backup_filename):
            self.read_from_backup = True
        if len(self.directory) == 0:
            self.directory = "."

        # to get the timing right, do this before the heavy lifting
        self._instantiated = time.time()

        self.min_level = 0
        self.no_cgs_equiv_length = False

        if unit_system == 'code':
            # create a fake MKS unit system which we will override later to
            # avoid chicken/egg issue of the unit registry needing a unit system
            # but code units need a unit registry to define the code units on
            used_unit_system = 'mks'
        else:
            used_unit_system = unit_system

        self._create_unit_registry(used_unit_system)

        self._parse_parameter_file()
        self.set_units()
        self._assign_unit_system(unit_system)
        self._setup_coordinate_handler()

        # Because we need an instantiated class to check the ds's existence in
        # the cache, we move that check to here from __new__.  This avoids
        # double-instantiation.
        try:
            _ds_store.check_ds(self)
        except NoParameterShelf:
            pass
        self.print_key_parameters()

        self._set_derived_attrs()
        self._setup_classes()

    def _set_derived_attrs(self):
        if self.domain_left_edge is None or self.domain_right_edge is None:
            self.domain_center = np.zeros(3)
            self.domain_width = np.zeros(3)
        else:
            self.domain_center = 0.5 * (self.domain_right_edge + self.domain_left_edge)
            self.domain_width = self.domain_right_edge - self.domain_left_edge
        if not isinstance(self.current_time, YTQuantity):
            self.current_time = self.quan(self.current_time, "code_time")
        for attr in ("center", "width", "left_edge", "right_edge"):
            n = "domain_%s" % attr
            v = getattr(self, n)
            if not isinstance(v, YTArray) and v is not None:
                # Note that we don't add on _ipython_display_ here because
                # everything is stored inside a MutableAttribute.
                v = self.arr(v, "code_length")
                setattr(self, n, v)

    def __reduce__(self):
        args = (self._hash(),)
        return (_reconstruct_ds, args)

    def __repr__(self):
        return self.basename

    def _hash(self):
        s = "%s;%s;%s" % (self.basename,
            self.current_time, self.unique_identifier)
        try:
            import hashlib
            return hashlib.md5(s.encode('utf-8')).hexdigest()
        except ImportError:
            return s.replace(";", "*")

    _checksum = None
    @property
    def checksum(self):
        '''
        Computes md5 sum of a dataset.

        Note: Currently this property is unable to determine a complete set of
        files that are a part of a given dataset. As a first approximation, the
        checksum of :py:attr:`~parameter_file` is calculated. In case
        :py:attr:`~parameter_file` is a directory, checksum of all files inside
        the directory is calculated.
        '''
        if self._checksum is None:
            try:
                import hashlib
            except ImportError:
                self._checksum = 'nohashlib'
                return self._checksum

            def generate_file_md5(m, filename, blocksize=2**20):
                with open(filename , "rb") as f:
                    while True:
                        buf = f.read(blocksize)
                        if not buf:
                            break
                        m.update(buf)

            m = hashlib.md5()
            if os.path.isdir(self.parameter_filename):
                for root, _, files in os.walk(self.parameter_filename):
                    for fname in files:
                        fname = os.path.join(root, fname)
                        generate_file_md5(m, fname)
            elif os.path.isfile(self.parameter_filename):
                generate_file_md5(m, self.parameter_filename)
            else:
                m = 'notafile'

            if hasattr(m, 'hexdigest'):
                m = m.hexdigest()
            self._checksum = m
        return self._checksum

    domain_left_edge = MutableAttribute(True)
    domain_right_edge = MutableAttribute(True)
    domain_width = MutableAttribute(True)
    domain_dimensions = MutableAttribute(False)
    domain_center = MutableAttribute(True)

    @property
    def _mrep(self):
        return MinimalDataset(self)

    @property
    def _skip_cache(self):
        return False

    def hub_upload(self):
        self._mrep.upload()

    @classmethod
    def _is_valid(cls, *args, **kwargs):
        return False

    @classmethod
    def _guess_candidates(cls, base, directories, files):
        """
        This is a class method that accepts a directory (base), a list of files
        in that directory, and a list of subdirectories.  It should return a
        list of filenames (defined relative to the supplied directory) and a
        boolean as to whether or not further directories should be recursed.

        This function doesn't need to catch all possibilities, nor does it need
        to filter possibilities.
        """
        return [], True

    def close(self):
        pass

    def __getitem__(self, key):
        """ Returns units, parameters, or conversion_factors in that order. """
        return self.parameters[key]

    def __iter__(self):
      for i in self.parameters: yield i

    def get_smallest_appropriate_unit(self, v, quantity='distance',
                                      return_quantity=False):
        """
        Returns the largest whole unit smaller than the YTQuantity passed to
        it as a string.

        The quantity keyword can be equal to `distance` or `time`.  In the
        case of distance, the units are: 'Mpc', 'kpc', 'pc', 'au', 'rsun',
        'km', etc.  For time, the units are: 'Myr', 'kyr', 'yr', 'day', 'hr',
        's', 'ms', etc.

        If return_quantity is set to True, it finds the largest YTQuantity
        object with a whole unit and a power of ten as the coefficient, and it
        returns this YTQuantity.
        """
        good_u = None
        if quantity == 'distance':
            unit_list =['Ppc', 'Tpc', 'Gpc', 'Mpc', 'kpc', 'pc', 'au', 'rsun',
                        'km', 'cm', 'um', 'nm', 'pm']
        elif quantity == 'time':
            unit_list =['Yyr', 'Zyr', 'Eyr', 'Pyr', 'Tyr', 'Gyr', 'Myr', 'kyr',
                        'yr', 'day', 'hr', 's', 'ms', 'us', 'ns', 'ps', 'fs']
        else:
            raise SyntaxError("Specified quantity must be equal to 'distance'"\
                              "or 'time'.")
        for unit in unit_list:
            uq = self.quan(1.0, unit)
            if uq <= v:
                good_u = unit
                break
        if good_u is None and quantity == 'distance': good_u = 'cm'
        if good_u is None and quantity == 'time': good_u = 's'
        if return_quantity:
            unit_index = unit_list.index(good_u)
            # This avoids indexing errors
            if unit_index == 0: return self.quan(1, unit_list[0])
            # Number of orders of magnitude between unit and next one up
            OOMs = np.ceil(np.log10(self.quan(1, unit_list[unit_index-1]) /
                                    self.quan(1, unit_list[unit_index])))
            # Backwards order of coefficients (e.g. [100, 10, 1])
            coeffs = 10**np.arange(OOMs)[::-1]
            for j in coeffs:
                uq = self.quan(j, good_u)
                if uq <= v:
                    return uq
        else:
            return good_u

    def has_key(self, key):
        """
        Checks units, parameters, and conversion factors. Returns a boolean.

        """
        return key in self.parameters

    _instantiated_index = None
    @property
    def index(self):
        if self._instantiated_index is None:
            if self._index_class is None:
                raise RuntimeError("You should not instantiate Dataset.")
            self._instantiated_index = self._index_class(
                self, dataset_type=self.dataset_type)
            # Now we do things that we need an instantiated index for
            # ...first off, we create our field_info now.
            oldsettings = np.geterr()
            np.seterr(all='ignore')
            self.create_field_info()
            np.seterr(**oldsettings)
        return self._instantiated_index

    _index_proxy = None
    @property
    def h(self):
        if self._index_proxy is None:
            self._index_proxy = IndexProxy(self)
        return self._index_proxy
    hierarchy = h

    @parallel_root_only
    def print_key_parameters(self):
        for a in ["current_time", "domain_dimensions", "domain_left_edge",
                  "domain_right_edge", "cosmological_simulation"]:
            if not hasattr(self, a):
                mylog.error("Missing %s in parameter file definition!", a)
                continue
            v = getattr(self, a)
            mylog.info("Parameters: %-25s = %s", a, v)
        if hasattr(self, "cosmological_simulation") and \
           getattr(self, "cosmological_simulation"):
            for a in ["current_redshift", "omega_lambda", "omega_matter",
                      "omega_radiation", "hubble_constant"]:
                if not hasattr(self, a):
                    mylog.error("Missing %s in parameter file definition!", a)
                    continue
                v = getattr(self, a)
                mylog.info("Parameters: %-25s = %s", a, v)

    @parallel_root_only
    def print_stats(self):
        self.index.print_stats()

    @property
    def field_list(self):
        return self.index.field_list

    def create_field_info(self):
        self.field_dependencies = {}
        self.derived_field_list = []
        self.filtered_particle_types = []
        self.field_info = self._field_info_class(self, self.field_list)
        self.coordinates.setup_fields(self.field_info)
        self.field_info.setup_fluid_fields()
        for ptype in self.particle_types:
            self.field_info.setup_particle_fields(ptype)
        self.field_info.setup_fluid_index_fields()
        if "all" not in self.particle_types:
            mylog.debug("Creating Particle Union 'all'")
            pu = ParticleUnion("all", list(self.particle_types_raw))
            nfields = self.add_particle_union(pu)
            if nfields == 0:
                mylog.debug("zero common fields: skipping particle union 'all'")
        if "nbody" not in self.particle_types:
            mylog.debug("Creating Particle Union 'nbody'")
            ptypes = list(self.particle_types_raw)
            if hasattr(self, '_sph_ptypes'):
                for sph_ptype in self._sph_ptypes:
                    if sph_ptype in ptypes:
                        ptypes.remove(sph_ptype)
            if ptypes:
                nbody_ptypes = []
                for ptype in ptypes:
                    if (ptype, 'particle_mass') in self.field_info:
                        nbody_ptypes.append(ptype)
                pu = ParticleUnion("nbody", nbody_ptypes)
                nfields = self.add_particle_union(pu)
                if nfields == 0:
                    mylog.debug(
                        "zero common fields, skipping particle union 'nbody'")
        self.field_info.setup_extra_union_fields()
        mylog.debug("Loading field plugins.")
        self.field_info.load_all_plugins(self.default_fluid_type)
        deps, unloaded = self.field_info.check_derived_fields()
        self.field_dependencies.update(deps)
        self.fields = FieldTypeContainer(self)
        self.index.field_list = sorted(self.field_list)
        self._last_freq = (None, None)

    def set_field_label_format(self, format_property, value):
        """
        Set format properties for how fields will be written
        out. Accepts 

        format_property : string indicating what property to set
        value: the value to set for that format_property
        """
        available_formats = {"ionization_label":("plus_minus", "roman_numeral")}
        if format_property in available_formats:
            if value in available_formats[format_property]:
                setattr(self, "_%s_format" % format_property, value)
            else:
                raise ValueError("{0} not an acceptable value for format_property "
                        "{1}. Choices are {2}.".format(value, format_property,
                            available_formats[format_property]))
        else:
            raise ValueError("{0} not a recognized format_property. Available"
                             "properties are: {1}".format(format_property,
                                                         list(available_formats.keys())))


    def setup_deprecated_fields(self):
        from yt.fields.field_aliases import _field_name_aliases
        added = []
        for old_name, new_name in _field_name_aliases:
            try:
                fi = self._get_field_info(new_name)
            except YTFieldNotFound:
                continue
            self.field_info.alias(("gas", old_name), fi.name)
            added.append(("gas", old_name))
        self.field_info.find_dependencies(added)

    def _setup_coordinate_handler(self):
        kwargs = {}
        if isinstance(self.geometry, tuple):
            self.geometry, ordering = self.geometry
            kwargs['ordering'] = ordering
        if isinstance(self.geometry, CoordinateHandler):
            # I kind of dislike this.  The geometry field should always be a
            # string, but the way we're set up with subclassing, we can't
            # mandate that quite the way I'd like.
            self.coordinates = self.geometry
            return
        elif callable(self.geometry):
            cls = self.geometry
        elif self.geometry == "cartesian":
            cls = CartesianCoordinateHandler
        elif self.geometry == "cylindrical":
            cls = CylindricalCoordinateHandler
        elif self.geometry == "polar":
            cls = PolarCoordinateHandler
        elif self.geometry == "spherical":
            cls = SphericalCoordinateHandler
        elif self.geometry == "geographic":
            cls = GeographicCoordinateHandler
        elif self.geometry == "internal_geographic":
            cls = InternalGeographicCoordinateHandler
        elif self.geometry == "spectral_cube":
            cls = SpectralCubeCoordinateHandler
        else:
            raise YTGeometryNotSupported(self.geometry)
        self.coordinates = cls(self, **kwargs)

    def add_particle_union(self, union):
        # No string lookups here, we need an actual union.
        f = self.particle_fields_by_type

        # find fields common to all particle types in the union
        fields = set_intersection(
            [f[s] for s in union if s in self.particle_types_raw]
        )

        if len(fields) == 0:
            # don't create this union if no fields are common to all
            # particle types
            return len(fields)

        for field in fields:
            units = set([])
            for s in union:
                # First we check our existing fields for units
                funits = self._get_field_info(s, field).units
                # Then we override with field_units settings.
                funits = self.field_units.get((s, field), funits)
                units.add(funits)
            if len(units) == 1:
                self.field_units[union.name, field] = list(units)[0]
        self.particle_types += (union.name,)
        self.particle_unions[union.name] = union
        fields = [ (union.name, field) for field in fields]
        new_fields = [_ for _ in fields if _ not in self.field_list]
        self.field_list.extend(new_fields)
        new_field_info_fields = [
            _ for _ in fields if _ not in self.field_info.field_list]
        self.field_info.field_list.extend(new_field_info_fields)
        self.index.field_list = sorted(self.field_list)
        # Give ourselves a chance to add them here, first, then...
        # ...if we can't find them, we set them up as defaults.
        new_fields = self._setup_particle_types([union.name])
        self.field_info.find_dependencies(new_fields)
        return len(new_fields)

    def add_particle_filter(self, filter):
        """Add particle filter to the dataset.

        Add ``filter`` to the dataset and set up relavent derived_field.
        It will also add any ``filtered_type`` that the ``filter`` depends on.

        """
        # This requires an index
        self.index
        # This is a dummy, which we set up to enable passthrough of "all"
        # concatenation fields.
        n = getattr(filter, "name", filter)
        self.known_filters[n] = None
        if isinstance(filter, str):
            used = False
            f = filter_registry.get(filter, None)
            if f is None:
                return False
            used = self._setup_filtered_type(f)
            if used:
                filter = f
        else:
            used = self._setup_filtered_type(filter)
        if not used:
            self.known_filters.pop(n, None)
            return False
        self.known_filters[filter.name] = filter
        return True

    def _setup_filtered_type(self, filter):
        # Check if the filtered_type of this filter is known, 
        # otherwise add it first if it is in the filter_registry
        if filter.filtered_type not in self.known_filters.keys():
            if filter.filtered_type in filter_registry:
                add_success = self.add_particle_filter(filter.filtered_type)
                if add_success:
                    mylog.info("Added filter dependency '%s' for '%s'",
                       filter.filtered_type, filter.name)

        if not filter.available(self.derived_field_list):
            raise YTIllDefinedParticleFilter(
                filter, filter.missing(self.derived_field_list))
        fi = self.field_info
        fd = self.field_dependencies
        available = False
        for fn in self.derived_field_list:
            if fn[0] == filter.filtered_type:
                # Now we can add this
                available = True
                self.derived_field_list.append(
                    (filter.name, fn[1]))
                fi[filter.name, fn[1]] = filter.wrap_func(fn, fi[fn])
                # Now we append the dependencies
                fd[filter.name, fn[1]] = fd[fn]
        if available:
            if filter.name not in self.particle_types:
                self.particle_types += (filter.name,)
            if filter.name not in self.filtered_particle_types:
                self.filtered_particle_types.append(filter.name)
            if hasattr(self, '_sph_ptypes'):
                if filter.filtered_type == self._sph_ptypes[0]:
                    mylog.warning("It appears that you are filtering on an SPH field "
                                  "type. It is recommended to use 'gas' as the "
                                  "filtered particle type in this case instead.")
                if filter.filtered_type in (self._sph_ptypes + ("gas",)):
                    self._sph_ptypes = self._sph_ptypes + (filter.name,)
            new_fields = self._setup_particle_types([filter.name])
            deps, _ = self.field_info.check_derived_fields(new_fields)
            self.field_dependencies.update(deps)
        return available

    def _setup_particle_types(self, ptypes = None):
        df = []
        if ptypes is None: ptypes = self.ds.particle_types_raw
        for ptype in set(ptypes):
            df += self._setup_particle_type(ptype)
        return df

    _last_freq = (None, None)
    _last_finfo = None
    def _get_field_info(self, ftype, fname = None):
        self.index
        if fname is None:
            if isinstance(ftype, DerivedField):
                ftype, fname = ftype.name
            else:
                ftype, fname = "unknown", ftype
        guessing_type = False
        if ftype == "unknown":
            guessing_type = True
            ftype = self._last_freq[0] or ftype
        field = (ftype, fname)
        if field == self._last_freq:
            if field not in self.field_info.field_aliases.values():
                return self._last_finfo
        if field in self.field_info:
            self._last_freq = field
            self._last_finfo = self.field_info[(ftype, fname)]
            return self._last_finfo
        if fname in self.field_info:
            # Sometimes, if guessing_type == True, this will be switched for
            # the type of field it is.  So we look at the field type and
            # determine if we need to change the type.
            fi = self._last_finfo = self.field_info[fname]
            if fi.sampling_type == "particle" and self._last_freq[0] \
                not in self.particle_types:
                    field = "all", field[1]
            elif not fi.sampling_type == "particle" and self._last_freq[0] \
                not in self.fluid_types:
                    field = self.default_fluid_type, field[1]
            self._last_freq = field
            return self._last_finfo
        # We also should check "all" for particles, which can show up if you're
        # mixing deposition/gas fields with particle fields.
        if guessing_type:
            if hasattr(self, '_sph_ptype'):
                to_guess = [self.default_fluid_type, 'all']
            else:
                to_guess = ['all', self.default_fluid_type]
            to_guess +=  list(self.fluid_types) + list(self.particle_types)
            for ftype in to_guess:
                if (ftype, fname) in self.field_info:
                    self._last_freq = (ftype, fname)
                    self._last_finfo = self.field_info[(ftype, fname)]
                    return self._last_finfo
        raise YTFieldNotFound((ftype, fname), self)

    def _setup_classes(self):
        # Called by subclass
        self.object_types = []
        self.objects = []
        self.plots = []
        for name, cls in sorted(data_object_registry.items()):
            if name in self._index_class._unsupported_objects:
                setattr(self, name,
                    _unsupported_object(self, name))
                continue
            self._add_object_class(name, cls)
        self.object_types.sort()

    def _add_object_class(self, name, base):
        # skip projection data objects that don't make sense
        # for this type of data
        if 'proj' in name and name != self._proj_type:
            return
        elif 'proj' in name:
            name = 'proj'
        self.object_types.append(name)
        obj = functools.partial(base, ds=weakref.proxy(self))
        obj.__doc__ = base.__doc__
        setattr(self, name, obj)

    def find_max(self, field):
        """
        Returns (value, location) of the maximum of a given field.
        """
        mylog.debug("Searching for maximum value of %s", field)
        source = self.all_data()
        max_val, mx, my, mz = \
            source.quantities.max_location(field)
        center = self.arr([mx, my, mz], dtype="float64").to('code_length')
        mylog.info("Max Value is %0.5e at %0.16f %0.16f %0.16f",
              max_val, center[0], center[1], center[2])
        return max_val, center

    def find_min(self, field):
        """
        Returns (value, location) for the minimum of a given field.
        """
        mylog.debug("Searching for minimum value of %s", field)
        source = self.all_data()
        min_val, mx, my, mz = \
            source.quantities.min_location(field)
        center = self.arr([mx, my, mz], dtype="float64").to('code_length')
        mylog.info("Min Value is %0.5e at %0.16f %0.16f %0.16f",
              min_val, center[0], center[1], center[2])
        return min_val, center

    def find_field_values_at_point(self, fields, coords):
        """
        Returns the values [field1, field2,...] of the fields at the given
        coordinates. Returns a list of field values in the same order as
        the input *fields*.
        """
        point = self.point(coords)
        ret = []
        field_list = ensure_list(fields)
        for field in field_list:
            ret.append(point[field])
        if len(field_list) == 1:
            return ret[0]
        else:
            return ret

    def find_field_values_at_points(self, fields, coords):
        """
        Returns the values [field1, field2,...] of the fields at the given
        [(x1, y1, z2), (x2, y2, z2),...] points.  Returns a list of field
        values in the same order as the input *fields*.

        """
        # If an optimized version exists on the Index object we'll use that
        try:
            return self.index._find_field_values_at_points(fields, coords)
        except AttributeError:
            pass

        fields = ensure_list(fields)
        out = []

        # This may be slow because it creates a data object for each point
        for field_index, field in enumerate(fields):
            funit = self._get_field_info(field).units
            out.append(self.arr(np.empty((len(coords),)), funit))
            for coord_index, coord in enumerate(coords):
                out[field_index][coord_index] = self.point(coord)[field]
        if len(fields) == 1:
            return out[0]
        else:
            return out

    # Now all the object related stuff
    def all_data(self, find_max=False, **kwargs):
        """
        all_data is a wrapper to the Region object for creating a region
        which covers the entire simulation domain.
        """
        self.index
        if find_max: c = self.find_max("density")[1]
        else: c = (self.domain_right_edge + self.domain_left_edge)/2.0
        return self.region(c,
            self.domain_left_edge, self.domain_right_edge, **kwargs)

    def box(self, left_edge, right_edge, **kwargs):
        """
        box is a wrapper to the Region object for creating a region
        without having to specify a *center* value.  It assumes the center
        is the midpoint between the left_edge and right_edge.

        Keyword arguments are passed to the initializer of the YTRegion object
        (e.g. ds.region).
        """
        # we handle units in the region data object
        # but need to check if left_edge or right_edge is a
        # list or other non-array iterable before calculating
        # the center
        if not isinstance(left_edge, np.ndarray):
            left_edge = np.array(left_edge)
        if not isinstance(right_edge, np.ndarray):
            right_edge = np.array(right_edge)
        left_edge = left_edge.astype('float64')
        right_edge = right_edge.astype('float64')
        c = (left_edge + right_edge)/2.0
        return self.region(c, left_edge, right_edge, **kwargs)

    def _setup_particle_type(self, ptype):
        orig = set(self.field_info.items())
        self.field_info.setup_particle_fields(ptype)
        return [n for n, v in set(self.field_info.items()).difference(orig)]

    @property
    def particle_fields_by_type(self):
        fields = defaultdict(list)
        for field in self.field_list:
            if field[0] in self.particle_types_raw:
                fields[field[0]].append(field[1])
        return fields

    @property
    def particles_exist(self):
        for pt, f in itertools.product(self.particle_types_raw, self.field_list):
            if pt == f[0]:
                return True
        return False

    @property
    def particle_type_counts(self):
        self.index
        if self.particles_exist is False:
            return {}

        # frontends or index implementation can populate this dict while
        # creating the index if they know particle counts at that time
        if self._particle_type_counts is not None:
            return self._particle_type_counts

        self._particle_type_counts = self.index._get_particle_type_counts()
        return self._particle_type_counts

    @property
    def ires_factor(self):
        o2 = np.log2(self.refine_by)
        if o2 != int(o2):
            raise RuntimeError
        return int(o2)

    def relative_refinement(self, l0, l1):
        return self.refine_by**(l1-l0)

    def _assign_unit_system(self, unit_system):
        if unit_system == "cgs":
            current_mks_unit = None
        else:
            current_mks_unit = 'A'
        magnetic_unit = getattr(self, 'magnetic_unit', None)
        if magnetic_unit is not None and unit_system == "cgs":
            # if the magnetic unit is in T, we need to create the code unit
            # system as an MKS-like system
            if current_mks in self.magnetic_unit.units.dimensions.free_symbols:
                    # this is perhaps a little funky
                    self.magnetic_unit = self.magnetic_unit.to('T').to('gauss')
            self.unit_registry.modify("code_magnetic", self.magnetic_unit)
        us = create_code_unit_system(
            self.unit_registry, current_mks_unit=current_mks_unit)
        if unit_system != "code":
            us = unit_system_registry[str(unit_system).lower()]
        self.unit_system = us
        self.unit_registry.unit_system = self.unit_system

    def _create_unit_registry(self, unit_system):
        import yt.units.dimensions as dimensions
        # yt assumes a CGS unit system by default (for back compat reasons).
        # Since unyt is MKS by default we specify the MKS values of the base
        # units in the CGS system. So, for length, 1 cm = .01 m. And so on.
        self.unit_registry = UnitRegistry(unit_system=unit_system)
        self.unit_registry.add("code_length", .01, dimensions.length)
        self.unit_registry.add("code_mass", .001, dimensions.mass)
        self.unit_registry.add("code_density", 1000., dimensions.density)
        self.unit_registry.add("code_specific_energy", 1.0,
                               dimensions.energy / dimensions.mass)
        self.unit_registry.add("code_time", 1.0, dimensions.time)
        if unit_system == "cgs":
            self.unit_registry.add("code_magnetic", 1.0, dimensions.magnetic_field_cgs)
        else:
            self.unit_registry.add("code_magnetic", .0001, dimensions.magnetic_field)
        self.unit_registry.add("code_temperature", 1.0, dimensions.temperature)
        self.unit_registry.add("code_pressure", 0.1, dimensions.pressure)
        self.unit_registry.add("code_velocity", .01, dimensions.velocity)
        self.unit_registry.add("code_metallicity", 1.0,
                               dimensions.dimensionless)
        self.unit_registry.add("h", 1.0, dimensions.dimensionless, r"h")
        self.unit_registry.add("a", 1.0, dimensions.dimensionless)

    def set_units(self):
        """
        Creates the unit registry for this dataset.

        """
        from yt.units.dimensions import length
        if getattr(self, "cosmological_simulation", False):
            # this dataset is cosmological, so add cosmological units.
            self.unit_registry.modify("h", self.hubble_constant)
            # Comoving lengths
            for my_unit in ["m", "pc", "AU", "au"]:
                new_unit = "%scm" % my_unit
                my_u = Unit(my_unit, registry=self.unit_registry)
                self.unit_registry.add(
                    new_unit, my_u.base_value / (1 + self.current_redshift),
                    length, "\\rm{%s}/(1+z)" % my_unit, prefixable=True)
            self.unit_registry.modify('a', 1/(1+self.current_redshift))

        self.set_code_units()

        if getattr(self, "cosmological_simulation", False):
            # this dataset is cosmological, add a cosmology object

            # Set dynamical dark energy parameters
            use_dark_factor = getattr(self, 'use_dark_factor', False)
            w_0 = getattr(self, 'w_0', -1.0)
            w_a = getattr(self, 'w_a', 0.0)

            # many frontends do not set this
            setdefaultattr(self, "omega_radiation", 0.0)

            self.cosmology = \
                    Cosmology(hubble_constant=self.hubble_constant,
                              omega_matter=self.omega_matter,
                              omega_lambda=self.omega_lambda,
                              omega_radiation=self.omega_radiation,
                              use_dark_factor = use_dark_factor,
                              w_0 = w_0, w_a = w_a)
            self.critical_density = \
                    self.cosmology.critical_density(self.current_redshift)
            self.scale_factor = 1.0 / (1.0 + self.current_redshift)

    def get_unit_from_registry(self, unit_str):
        """
        Creates a unit object matching the string expression, using this
        dataset's unit registry.

        Parameters
        ----------
        unit_str : str
            string that we can parse for a sympy Expr.

        """
        new_unit = Unit(unit_str, registry=self.unit_registry)
        return new_unit

    def set_code_units(self):
        # here we override units, if overrides have been provided.
        self._override_code_units()

        # set attributes like ds.length_unit
        self._set_code_unit_attributes()

        self.unit_registry.modify("code_length", self.length_unit)
        self.unit_registry.modify("code_mass", self.mass_unit)
        self.unit_registry.modify("code_time", self.time_unit)
        vel_unit = getattr(
            self, "velocity_unit", self.length_unit / self.time_unit)
        pressure_unit = getattr(
            self, "pressure_unit",
            self.mass_unit / (self.length_unit * (self.time_unit)**2))
        temperature_unit = getattr(self, "temperature_unit", 1.0)
        density_unit = getattr(self, "density_unit", self.mass_unit / self.length_unit**3)
        specific_energy_unit = getattr(self, "specific_energy_unit", vel_unit**2)
        self.unit_registry.modify("code_velocity", vel_unit)
        self.unit_registry.modify("code_temperature", temperature_unit)
        self.unit_registry.modify("code_pressure", pressure_unit)
        self.unit_registry.modify("code_density", density_unit)
        self.unit_registry.modify("code_specific_energy", specific_energy_unit)
        # domain_width does not yet exist
        if (self.domain_left_edge is not None and
            self.domain_right_edge is not None):
            DW = self.arr(self.domain_right_edge - self.domain_left_edge, "code_length")
            self.unit_registry.add("unitary", float(DW.max() * DW.units.base_value),
                                   DW.units.dimensions)

    def _override_code_units(self):
        if len(self.units_override) == 0:
            return
        mylog.warning(
            "Overriding code units: Use this option only if you know that the "
            "dataset doesn't define the units correctly or at all.")
        for unit, cgs in [("length", "cm"), ("time", "s"), ("mass", "g"),
                          ("velocity","cm/s"), ("magnetic","gauss"),
                          ("temperature","K")]:
            val = self.units_override.get("%s_unit" % unit, None)
            if val is not None:
                if isinstance(val, YTQuantity):
                    val = (val.v, str(val.units))
                elif not isinstance(val, tuple):
                    val = (val, cgs)
                mylog.info("Overriding %s_unit: %g %s.", unit, val[0], val[1])
                setattr(self, "%s_unit" % unit, self.quan(val[0], val[1]))

    _units = None
    _unit_system_id = None
    @property
    def units(self):
        current_uid = self.unit_registry.unit_system_id
        if self._units is not None and self._unit_system_id == current_uid:
            return self._units
        self._unit_system_id = current_uid
        self._units = UnitContainer(self.unit_registry)
        return self._units

    _arr = None
    @property
    def arr(self):
        """Converts an array into a :class:`yt.units.yt_array.YTArray`

        The returned YTArray will be dimensionless by default, but can be
        cast to arbitrary units using the ``units`` keyword argument.

        Parameters
        ----------

        input_array : Iterable
            A tuple, list, or array to attach units to
        units: String unit specification, unit symbol or astropy object
            The units of the array. Powers must be specified using python syntax
            (cm**3, not cm^3).
        input_units : Deprecated in favor of 'units'
        dtype : string or NumPy dtype object
            The dtype of the returned array data

        Examples
        --------

        >>> import yt
        >>> import numpy as np
        >>> ds = yt.load('IsolatedGalaxy/galaxy0030/galaxy0030')
        >>> a = ds.arr([1, 2, 3], 'cm')
        >>> b = ds.arr([4, 5, 6], 'm')
        >>> a + b
        YTArray([ 401.,  502.,  603.]) cm
        >>> b + a
        YTArray([ 4.01,  5.02,  6.03]) m

        Arrays returned by this function know about the dataset's unit system

        >>> a = ds.arr(np.ones(5), 'code_length')
        >>> a.in_units('Mpccm/h')
        YTArray([ 1.00010449,  1.00010449,  1.00010449,  1.00010449,
                 1.00010449]) Mpc

        """

        if self._arr is not None:
            return self._arr
        self._arr = functools.partial(YTArray, registry = self.unit_registry)
        return self._arr

    _quan = None
    @property
    def quan(self):
        """Converts an scalar into a :class:`yt.units.yt_array.YTQuantity`

        The returned YTQuantity will be dimensionless by default, but can be
        cast to arbitrary units using the ``units`` keyword argument.

        Parameters
        ----------

        input_scalar : an integer or floating point scalar
            The scalar to attach units to
        units: String unit specification, unit symbol or astropy object
            The units of the quantity. Powers must be specified using python
            syntax (cm**3, not cm^3).
        input_units : Deprecated in favor of 'units'
        dtype : string or NumPy dtype object
            The dtype of the array data.

        Examples
        --------

        >>> import yt
        >>> ds = yt.load('IsolatedGalaxy/galaxy0030/galaxy0030')

        >>> a = ds.quan(1, 'cm')
        >>> b = ds.quan(2, 'm')
        >>> a + b
        201.0 cm
        >>> b + a
        2.01 m

        Quantities created this way automatically know about the unit system
        of the dataset.

        >>> a = ds.quan(5, 'code_length')
        >>> a.in_cgs()
        1.543e+25 cm

        """

        if self._quan is not None:
            return self._quan
        self._quan = functools.partial(YTQuantity, registry=self.unit_registry)
        return self._quan

    def add_field(self, name, function=None, sampling_type=None, **kwargs):
        """
        Dataset-specific call to add_field

        Add a new field, along with supplemental metadata, to the list of
        available fields.  This respects a number of arguments, all of which
        are passed on to the constructor for
        :class:`~yt.data_objects.api.DerivedField`.

        Parameters
        ----------

        name : str
           is the name of the field.
        function : callable
           A function handle that defines the field.  Should accept
           arguments (field, data)
        units : str
           A plain text string encoding the unit.  Powers must be in
           python syntax (** instead of ^).
        take_log : bool
           Describes whether the field should be logged
        validators : list
           A list of :class:`FieldValidator` objects
        particle_type : bool
           Is this a particle (1D) field?
        vector_field : bool
           Describes the dimensionality of the field.  Currently unused.
        display_name : str
           A name used in the plots
        force_override : bool
           Whether to override an existing derived field. Does not work with
           on-disk fields.

        """
        self.index
        override = kwargs.get("force_override", False)
        if override and name in self.index.field_list:
            raise RuntimeError("force_override is only meant to be used with "
                               "derived fields, not on-disk fields.")
        # Handle the case where the field has already been added.
        if not override and name in self.field_info:
            mylog.warning("Field %s already exists. To override use " +
                          "force_override=True.", name)
        if kwargs.setdefault('particle_type', False):
            if sampling_type is not None and sampling_type != "particle":
                raise RuntimeError(
                    "Clashing definition of 'sampling_type' and "
                    "'particle_type'. Note that 'particle_type' is "
                    "deprecated. Please just use 'sampling_type'.")
            else:
                sampling_type = "particle"
        if sampling_type is None:
            warnings.warn("Because 'sampling_type' not specified, yt will "
                          "assume a cell 'sampling_type'", stacklevel=2)
            sampling_type = "cell"
        self.field_info.add_field(name, sampling_type, function=function, **kwargs)
        self.field_info._show_field_errors.append(name)
        deps, _ = self.field_info.check_derived_fields([name])
        self.field_dependencies.update(deps)

    def add_deposited_particle_field(self, deposit_field, method, kernel_name='cubic',
                                     weight_field='particle_mass'):
        """Add a new deposited particle field

        Creates a new deposited field based on the particle *deposit_field*.

        Parameters
        ----------

        deposit_field : tuple
           The field name tuple of the particle field the deposited field will
           be created from.  This must be a field name tuple so yt can
           appropriately infer the correct particle type.
        method : string
           This is the "method name" which will be looked up in the
           `particle_deposit` namespace as `methodname_deposit`.  Current
           methods include `simple_smooth`, `sum`, `std`, `cic`, `weighted_mean`,
           `mesh_id`, and `nearest`.
        kernel_name : string, default 'cubic'
           This is the name of the smoothing kernel to use. It is only used for
           the `simple_smooth` method and is otherwise ignored. Current
           supported kernel names include `cubic`, `quartic`, `quintic`,
           `wendland2`, `wendland4`, and `wendland6`.
        weight_field : string, default 'particle_mass'
           Weighting field name for deposition method `weighted_mean`.

        Returns
        -------

        The field name tuple for the newly created field.
        """
        self.index
        if isinstance(deposit_field, tuple):
            ptype, deposit_field = deposit_field[0], deposit_field[1]
        else:
            raise RuntimeError

        units = self.field_info[ptype, deposit_field].output_units
        take_log = self.field_info[ptype, deposit_field].take_log
        name_map = {"sum": "sum", "std":"std", "cic": "cic", "weighted_mean": "avg",
                    "nearest": "nn", "simple_smooth": "ss", "count": "count"}
        field_name = "%s_" + name_map[method] + "_%s"
        field_name = field_name % (ptype, deposit_field.replace('particle_', ''))

        if method == "count":
            field_name = "%s_count" % ptype
            if ("deposit", field_name) in self.field_info:
                mylog.warning("The deposited field %s already exists" % field_name)
                return ("deposit", field_name)
            else:
                units = "dimensionless"
                take_log = False

        def _deposit_field(field, data):
            """
            Create a grid field for particle quantities using given method.
            """
            pos = data[ptype, "particle_position"]
            fields = [data[ptype, deposit_field]]
            if method == 'weighted_mean':
                fields.append(data[ptype, weight_field])
            fields = [np.ascontiguousarray(f) for f in fields]
            d = data.deposit(pos, fields, method=method,
                             kernel_name=kernel_name)
            d = data.ds.arr(d, units=units)
            if method == 'weighted_mean':
                d[np.isnan(d)] = 0.0
            return d

        self.add_field(
            ("deposit", field_name),
            function=_deposit_field,
            sampling_type="cell",
            units=units,
            take_log=take_log,
            validators=[ValidateSpatial()])
        return ("deposit", field_name)

    def add_smoothed_particle_field(self, smooth_field,
                                    method="volume_weighted", nneighbors=64,
                                    kernel_name="cubic"):
        """Add a new smoothed particle field

        WARNING: This method is deprecated since yt-4.0.

        Creates a new smoothed field based on the particle *smooth_field*.

        Parameters
        ----------

        smooth_field : tuple
           The field name tuple of the particle field the smoothed field will
           be created from.  This must be a field name tuple so yt can
           appropriately infer the correct particle type.
        method : string, default 'volume_weighted'
           The particle smoothing method to use. Can only be 'volume_weighted'
           for now.
        nneighbors : int, default 64
            The number of neighbors to examine during the process.
        kernel_name : string, default `cubic`
            This is the name of the smoothing kernel to use. Current supported
            kernel names include `cubic`, `quartic`, `quintic`, `wendland2`,
            `wendland4`, and `wendland6`.

        Returns
        -------

        The field name tuple for the newly created field.
        """
        issue_deprecation_warning(
            "This method is deprecated. " + DEP_MSG_SMOOTH_FIELD
        )

    def add_gradient_fields(self, input_field):
        """Add gradient fields.

        Creates four new grid-based fields that represent the components of
        the gradient of an existing field, plus an extra field for the magnitude
        of the gradient. Currently only supported in Cartesian geometries. The
        gradient is computed using second-order centered differences.

        Parameters
        ----------
        input_field : tuple
           The field name tuple of the particle field the deposited field will
           be created from.  This must be a field name tuple so yt can
           appropriately infer the correct field type.

        Returns
        -------
        A list of field name tuples for the newly created fields.

        Examples
        --------
        >>> grad_fields = ds.add_gradient_fields(("gas","temperature"))
        >>> print(grad_fields)
        [('gas', 'temperature_gradient_x'),
         ('gas', 'temperature_gradient_y'),
         ('gas', 'temperature_gradient_z'),
         ('gas', 'temperature_gradient_magnitude')]
        """
        self.index
        if isinstance(input_field, tuple):
            ftype, input_field = input_field[0], input_field[1]
        else:
            raise RuntimeError
        units = self.field_info[ftype, input_field].units
        setup_gradient_fields(self.field_info, (ftype, input_field), units)
        # Now we make a list of the fields that were just made, to check them
        # and to return them
        grad_fields = [(ftype,input_field+"_gradient_%s" % suffix)
                       for suffix in "xyz"]
        grad_fields.append((ftype,input_field+"_gradient_magnitude"))
        deps, _ = self.field_info.check_derived_fields(grad_fields)
        self.field_dependencies.update(deps)
        return grad_fields

    _max_level = None
    @property
    def max_level(self):
        if self._max_level is None:
            self._max_level = self.index.max_level

        return self._max_level

    @max_level.setter
    def max_level(self, value):
        self._max_level = value

    def define_unit(self, symbol, value, tex_repr=None, offset=None, prefixable=False):
        """
        Define a new unit and add it to the dataset's unit registry.

        Parameters
        ----------
        symbol : string
            The symbol for the new unit.
        value : tuple or ~yt.units.yt_array.YTQuantity
            The definition of the new unit in terms of some other units. For example,
            one would define a new "mph" unit with (1.0, "mile/hr") 
        tex_repr : string, optional
            The LaTeX representation of the new unit. If one is not supplied, it will
            be generated automatically based on the symbol string.
        offset : float, optional
            The default offset for the unit. If not set, an offset of 0 is assumed.
        prefixable : bool, optional
            Whether or not the new unit can use SI prefixes. Default: False

        Examples
        --------
        >>> ds.define_unit("mph", (1.0, "mile/hr"))
        >>> two_weeks = YTQuantity(14.0, "days")
        >>> ds.define_unit("fortnight", two_weeks)
        """
        define_unit(symbol, value, tex_repr=tex_repr, offset=offset,
                    prefixable=prefixable, registry=self.unit_registry)

def _reconstruct_ds(*args, **kwargs):
    datasets = ParameterFileStore()
    ds = datasets.get_ds_hash(*args)
    return ds

@functools.total_ordering
class ParticleFile(object):
    def __init__(self, ds, io, filename, file_id, range = None):
        self.ds = ds
        self.io = weakref.proxy(io)
        self.filename = filename
        self.file_id = file_id
        if range is None:
            range = (None, None)
        self.start, self.end = range
        self.total_particles = self.io._count_particles(self)
        # Now we adjust our start/end, in case there are fewer particles than
        # we realized
        if self.start is None:
            self.start = 0
        self.end = max(self.total_particles.values()) + self.start

    def select(self, selector):
        pass

    def count(self, selector):
        pass

    def _calculate_offsets(self, fields, pcounts):
        pass

    def __lt__(self, other):
        if self.filename != other.filename:
            return self.filename < other.filename
        return self.start < other.start

    def __eq__(self, other):
        if self.filename != other.filename:
            return False
        return self.start == other.start

    def __hash__(self):
        return hash((self.filename, self.file_id, self.start, self.end))
        

class ParticleDataset(Dataset):
    _unit_base = None
    filter_bbox = False
    _proj_type = 'particle_proj'

    def __init__(self, filename, dataset_type=None, file_style=None,
                 units_override=None, unit_system="cgs",
                 index_order=None, index_filename=None):
        self.index_order = validate_index_order(index_order)
        self.index_filename = index_filename
        super(ParticleDataset, self).__init__(
            filename, dataset_type=dataset_type, file_style=file_style,
            units_override=units_override, unit_system=unit_system)

def validate_index_order(index_order):
    if index_order is None:
        index_order = (7, 5)
    elif not iterable(index_order):
        index_order = (int(index_order), 1)
    else:
        if len(index_order) != 2:
            raise RuntimeError(
                'Tried to load a dataset with index_order={}, but '
                'index_order\nmust be an integer or a two-element tuple of '
                'integers.'.format(index_order))
        index_order = tuple([int(o) for o in index_order])
    return index_order<|MERGE_RESOLUTION|>--- conflicted
+++ resolved
@@ -71,16 +71,9 @@
     MinimalDataset
 from yt.units.yt_array import \
     YTArray, \
-<<<<<<< HEAD
     YTQuantity, \
     _wrap_display_ytarray
-from yt.units.unit_systems import \
-    create_code_unit_system, \
-    _make_unit_system_copy
-=======
-    YTQuantity
 from yt.units.unit_systems import create_code_unit_system
->>>>>>> e4fc8cff
 from yt.data_objects.region_expression import \
     RegionExpression
 from yt.geometry.coordinates.api import \
@@ -111,86 +104,6 @@
         output_type_registry[name] = cls
         mylog.debug("Registering: %s as %s", name, cls)
 
-<<<<<<< HEAD
-=======
-class FieldTypeContainer(object):
-    def __init__(self, ds):
-        self.ds = weakref.proxy(ds)
-
-    def __getattr__(self, attr):
-        ds = self.__getattribute__('ds')
-        fnc = FieldNameContainer(ds, attr)
-        if len(dir(fnc)) == 0:
-            return self.__getattribute__(attr)
-        return fnc
-
-    _field_types = None
-    @property
-    def field_types(self):
-        if self._field_types is None:
-            self._field_types = set(t for t, n in self.ds.field_info)
-        return self._field_types
-
-    def __dir__(self):
-        return list(self.field_types)
-
-    def __iter__(self):
-        for ft in sorted(list(self.field_types)):
-            fnc = FieldNameContainer(self.ds, ft)
-            if len(dir(fnc)) == 0:
-                yield self.__getattribute__(ft)
-            else:
-                yield fnc
-
-    def __contains__(self, obj):
-        ob = None
-        if isinstance(obj, FieldNameContainer):
-            ob = obj.field_type
-        elif isinstance(obj, str):
-            ob = obj
-
-        return ob in self.field_types
-
-class FieldNameContainer(object):
-    def __init__(self, ds, field_type):
-        self.ds = ds
-        self.field_type = field_type
-
-    def __getattr__(self, attr):
-        ft = self.__getattribute__("field_type")
-        ds = self.__getattribute__("ds")
-        if (ft, attr) not in ds.field_info:
-            return self.__getattribute__(attr)
-        return ds.field_info[ft, attr]
-
-    @property
-    def _field_names(self):
-        return set(
-            (t, n) for t, n in self.ds.field_info if t == self.field_type)
-
-    def __dir__(self):
-        return [f[1] for f in sorted(list(self._field_names))]
-
-    def __iter__(self):
-        for field_name in sorted(self._field_names):
-            yield self.ds.field_info[field_name]
-
-    def __contains__(self, obj):
-        if isinstance(obj, DerivedField):
-            if self.field_type == obj.name[0] and obj.name in self.ds.field_info:
-                # e.g. from a completely different dataset
-                if self.ds.field_info[obj.name] is not obj:
-                    return False
-                return True
-        elif isinstance(obj, tuple):
-            if self.field_type == obj[0] and obj in self.ds.field_info:
-                return True
-        elif isinstance(obj, str):
-            if (self.field_type, obj) in self.ds.field_info:
-                return True
-        return False
-
->>>>>>> e4fc8cff
 class IndexProxy(object):
     # This is a simple proxy for Index objects.  It enables backwards
     # compatibility so that operations like .h.sphere, .h.print_stats and
