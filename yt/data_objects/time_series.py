"""
Time series analysis functions.



"""

#-----------------------------------------------------------------------------
# Copyright (c) 2013, yt Development Team.
#
# Distributed under the terms of the Modified BSD License.
#
# The full license is in the file COPYING.txt, distributed with this software.
#-----------------------------------------------------------------------------

import inspect, functools, weakref, glob, types, os

from yt.funcs import *
from yt.convenience import load
from yt.config import ytcfg
from .data_containers import data_object_registry
from .analyzer_objects import create_quantity_proxy, \
    analysis_task_registry, AnalysisTask
from yt.units.yt_array import YTArray, YTQuantity
from yt.utilities.exceptions import YTException
from yt.utilities.parallel_tools.parallel_analysis_interface \
    import parallel_objects, parallel_root_only
from yt.utilities.parameter_file_storage import \
    simulation_time_series_registry
     
class AnalysisTaskProxy(object):
    def __init__(self, time_series):
        self.time_series = time_series

    def __getitem__(self, key):
        task_cls = analysis_task_registry[key]
        @wraps(task_cls.__init__)
        def func(*args, **kwargs):
            task = task_cls(*args, **kwargs)
            return self.time_series.eval(task)
        return func

    def keys(self):
        return analysis_task_registry.keys()

    def __contains__(self, key):
        return key in analysis_task_registry

def get_pf_prop(propname):
    def _eval(params, pf):
        return getattr(pf, propname)
    cls = type(propname, (AnalysisTask,),
                dict(eval = _eval, _params = tuple()))
    return cls

attrs = ("refine_by", "dimensionality", "current_time",
         "domain_dimensions", "domain_left_edge",
         "domain_right_edge", "unique_identifier",
         "current_redshift", "cosmological_simulation",
         "omega_matter", "omega_lambda", "hubble_constant")

class TimeSeriesParametersContainer(object):
    def __init__(self, data_object):
        self.data_object = data_object

    def __getattr__(self, attr):
        if attr in attrs:
            return self.data_object.eval(get_pf_prop(attr)())
        raise AttributeError(attr)

class DatasetSeries(object):
    r"""The DatasetSeries object is a container of multiple datasets,
    allowing easy iteration and computation on them.

    DatasetSeries objects are designed to provide easy ways to access,
    analyze, parallelize and visualize multiple datasets sequentially.  This is
    primarily expressed through iteration, but can also be constructed via
    analysis tasks (see :ref:`time-series-analysis`).

    The best method to construct DatasetSeries objects is through 
    :meth:`~yt.data_objects.time_series.DatasetSeries.from_filenames`.


    Examples
    --------

    >>> ts = DatasetSeries.from_filenames(
            "GasSloshingLowRes/sloshing_low_res_hdf5_plt_cnt_0[0-6][0-9]0")
    >>> for pf in ts:
    ...     SlicePlot(pf, "x", "Density").save()

    """
    def __init__(self, outputs, parallel = True, setup_function = None,
                 **kwargs):
        self.tasks = AnalysisTaskProxy(self)
        self.params = TimeSeriesParametersContainer(self)
        if setup_function is None:
            setup_function = lambda a: None
        self._setup_function = setup_function
        self._pre_outputs = outputs[:]
        for type_name in data_object_registry:
            setattr(self, type_name, functools.partial(
                DatasetSeriesObject, self, type_name))
        self.parallel = parallel
        self.kwargs = kwargs

    def __iter__(self):
        # We can make this fancier, but this works
        for o in self._pre_outputs:
            if isinstance(o, types.StringTypes):
                pf = load(o, **self.kwargs)
                self._setup_function(pf)
                yield pf
            else:
                yield o

    def __getitem__(self, key):
        if isinstance(key, types.SliceType):
            if isinstance(key.start, types.FloatType):
                return self.get_range(key.start, key.stop)
            # This will return a sliced up object!
            return DatasetSeries(self._pre_outputs[key], self.parallel)
        o = self._pre_outputs[key]
        if isinstance(o, types.StringTypes):
            o = load(o, **self.kwargs)
            self._setup_function(o)
        return o

    def __len__(self):
        return len(self._pre_outputs)

    def piter(self, storage = None):
        r"""Iterate over time series components in parallel.

        This allows you to iterate over a time series while dispatching
        individual components of that time series to different processors or
        processor groups.  If the parallelism strategy was set to be
        multi-processor (by "parallel = N" where N is an integer when the
        DatasetSeries was created) this will issue each dataset to an
        N-processor group.  For instance, this would allow you to start a 1024
        processor job, loading up 100 datasets in a time series and creating 8
        processor groups of 128 processors each, each of which would be
        assigned a different dataset.  This could be accomplished as shown in
        the examples below.  The *storage* option is as seen in
        :func:`~yt.utilities.parallel_tools.parallel_analysis_interface.parallel_objects`
        which is a mechanism for storing results of analysis on an individual
        dataset and then combining the results at the end, so that the entire
        set of processors have access to those results.

        Note that supplying a *store* changes the iteration mechanism; see
        below.

        Parameters
        ----------
        storage : dict
            This is a dictionary, which will be filled with results during the
            course of the iteration.  The keys will be the parameter file
            indices and the values will be whatever is assigned to the *result*
            attribute on the storage during iteration.

        Examples
        --------
        Here is an example of iteration when the results do not need to be
        stored.  One processor will be assigned to each parameter file.

        >>> ts = DatasetSeries.from_filenames("DD*/DD*.hierarchy")
        >>> for pf in ts.piter():
        ...    SlicePlot(pf, "x", "Density").save()
        ...
        
        This demonstrates how one might store results:

<<<<<<< HEAD
        >>> ts = DatasetSeries.from_filenames("DD*/DD*.hierarchy")
=======
        >>> def print_time(pf):
        ...     print pf.current_time
        ...
        >>> ts = TimeSeriesData.from_filenames("DD*/DD*.hierarchy",
        ...             setup_function = print_time )
        ...
>>>>>>> 65ef18b5
        >>> my_storage = {}
        >>> for sto, pf in ts.piter(storage=my_storage):
        ...     v, c = pf.h.find_max("Density")
        ...     sto.result = (v, c)
        ...
        >>> for i, (v, c) in sorted(my_storage.items()):
        ...     print "% 4i  %0.3e" % (i, v)
        ...

        This shows how to dispatch 4 processors to each dataset:

        >>> ts = DatasetSeries.from_filenames("DD*/DD*.hierarchy",
        ...                     parallel = 4)
        >>> for pf in ts.piter():
        ...     ProjectionPlot(pf, "x", "Density").save()
        ...

        """
        dynamic = False
        if self.parallel == False:
            njobs = 1
        else:
            if self.parallel == True: njobs = -1
            else: njobs = self.parallel
        return parallel_objects(self, njobs=njobs, storage=storage,
                                dynamic=dynamic)

    def eval(self, tasks, obj=None):
        tasks = ensure_list(tasks)
        return_values = {}
        for store, pf in self.piter(return_values):
            store.result = []
            for task in tasks:
                try:
                    style = inspect.getargspec(task.eval)[0][1]
                    if style == 'pf':
                        arg = pf
                    elif style == 'data_object':
                        if obj == None:
                            obj = DatasetSeriesObject(self, "all_data")
                        arg = obj.get(pf)
                    rv = task.eval(arg)
                # We catch and store YT-originating exceptions
                # This fixes the standard problem of having a sphere that's too
                # small.
                except YTException as rv:
                    pass
                store.result.append(rv)
        return [v for k, v in sorted(return_values.items())]

    @classmethod
    def from_filenames(cls, filenames, parallel = True, setup_function = None,
                       **kwargs):
        r"""Create a time series from either a filename pattern or a list of
        filenames.

        This method provides an easy way to create a
        :class:`~yt.data_objects.time_series.DatasetSeries`, given a set of
        filenames or a pattern that matches them.  Additionally, it can set the
        parallelism strategy.

        Parameters
        ----------
        filenames : list or pattern
            This can either be a list of filenames (such as ["DD0001/DD0001",
            "DD0002/DD0002"]) or a pattern to match, such as
            "DD*/DD*.hierarchy").  If it's the former, they will be loaded in
            order.  The latter will be identified with the glob module and then
            sorted.
        parallel : True, False or int
            This parameter governs the behavior when .piter() is called on the
            resultant DatasetSeries object.  If this is set to False, the time
            series will not iterate in parallel when .piter() is called.  If
            this is set to either True or an integer, it will be iterated with
            1 or that integer number of processors assigned to each parameter
            file provided to the loop.
        setup_function : callable, accepts a pf
            This function will be called whenever a parameter file is loaded.

        Examples
        --------

<<<<<<< HEAD
        >>> ts = DatasetSeries.from_filenames(
                "GasSloshingLowRes/sloshing_low_res_hdf5_plt_cnt_0[0-6][0-9]0")
=======
        >>> def print_time(pf):
        ...     print pf.current_time
        ...
        >>> ts = TimeSeriesData.from_filenames(
        ...     "GasSloshingLowRes/sloshing_low_res_hdf5_plt_cnt_0[0-6][0-9]0",
        ...      setup_function = print_time)
        ...
>>>>>>> 65ef18b5
        >>> for pf in ts:
        ...     SlicePlot(pf, "x", "Density").save()

        """
        
        if isinstance(filenames, types.StringTypes):
            if len(glob.glob(filenames)) == 0:
                data_dir = ytcfg.get("yt", "test_data_dir")
                pattern = os.path.join(data_dir, filenames)
                td_filenames = glob.glob(pattern)
                if len(td_filenames) > 0:
                    filenames = td_filenames
                else:
                    raise YTOutputNotIdentified(filenames, {})
            else:
                filenames = glob.glob(filenames)
            filenames.sort()
        obj = cls(filenames[:], parallel = parallel,
                  setup_function = setup_function, **kwargs)
        return obj

    @classmethod
    def from_output_log(cls, output_log,
                        line_prefix = "DATASET WRITTEN",
                        parallel = True):
        filenames = []
        for line in open(output_log):
            if not line.startswith(line_prefix): continue
            cut_line = line[len(line_prefix):].strip()
            fn = cut_line.split()[0]
            filenames.append(fn)
        obj = cls(filenames, parallel = parallel)
        return obj

class TimeSeriesQuantitiesContainer(object):
    def __init__(self, data_object, quantities):
        self.data_object = data_object
        self.quantities = quantities

    def __getitem__(self, key):
        if key not in self.quantities: raise KeyError(key)
        q = self.quantities[key]
        def run_quantity_wrapper(quantity, quantity_name):
            @wraps(quantity_info[quantity_name][1])
            def run_quantity(*args, **kwargs):
                to_run = quantity(*args, **kwargs)
                return self.data_object.eval(to_run)
            return run_quantity
        return run_quantity_wrapper(q, key)

class DatasetSeriesObject(object):
    def __init__(self, time_series, data_object_name, *args, **kwargs):
        self.time_series = weakref.proxy(time_series)
        self.data_object_name = data_object_name
        self._args = args
        self._kwargs = kwargs
        qs = dict([(qn, create_quantity_proxy(qv)) for qn, qv in quantity_info.items()])
        self.quantities = TimeSeriesQuantitiesContainer(self, qs)

    def eval(self, tasks):
        return self.time_series.eval(tasks, self)

    def get(self, pf):
        # We get the type name, which corresponds to an attribute of the
        # hierarchy
        cls = getattr(pf.h, self.data_object_name)
        return cls(*self._args, **self._kwargs)


class SimulationTimeSeries(DatasetSeries):
    class __metaclass__(type):
        def __init__(cls, name, b, d):
            type.__init__(cls, name, b, d)
            code_name = name[:name.find('Simulation')]
            if code_name:
                simulation_time_series_registry[code_name] = cls
                mylog.debug("Registering simulation: %s as %s", code_name, cls)

    def __init__(self, parameter_filename, find_outputs=False):
        """
        Base class for generating simulation time series types.
        Principally consists of a *parameter_filename*.
        """

        if not os.path.exists(parameter_filename):
            raise IOError(parameter_filename)
        self.parameter_filename = parameter_filename
        self.basename = os.path.basename(parameter_filename)
        self.directory = os.path.dirname(parameter_filename)
        self.parameters = {}

        # Set some parameter defaults.
        self._set_parameter_defaults()
        # Read the simulation parameter file.
        self._parse_parameter_file()
        # Set units
        self._set_units()
        # Figure out the starting and stopping times and redshift.
        self._calculate_simulation_bounds()
        # Get all possible datasets.
        self._get_all_outputs(find_outputs=find_outputs)
        
        self.print_key_parameters()

    def __repr__(self):
        return self.parameter_filename

    _arr = None
    @property
    def arr(self):
        if self._arr is not None:
            return self._arr
        self._arr = functools.partial(YTArray, registry = self.unit_registry)
        return self._arr
    
    _quan = None
    @property
    def quan(self):
        if self._quan is not None:
            return self._quan
        self._quan = functools.partial(YTQuantity,
                registry = self.unit_registry)
        return self._quan
    
    @parallel_root_only
    def print_key_parameters(self):
        """
        Print out some key parameters for the simulation.
        """
        for a in ["domain_dimensions", "domain_left_edge",
                  "domain_right_edge", "initial_time", "final_time",
                  "stop_cycle", "cosmological_simulation"]:
            if not hasattr(self, a):
                mylog.error("Missing %s in parameter file definition!", a)
                continue
            v = getattr(self, a)
            mylog.info("Parameters: %-25s = %s", a, v)
        if hasattr(self, "cosmological_simulation") and \
           getattr(self, "cosmological_simulation"):
            for a in ["box_size", "omega_lambda",
                      "omega_matter", "hubble_constant",
                      "initial_redshift", "final_redshift"]:
                if not hasattr(self, a):
                    mylog.error("Missing %s in parameter file definition!", a)
                    continue
                v = getattr(self, a)
                mylog.info("Parameters: %-25s = %s", a, v)
        mylog.info("Total datasets: %d." % len(self.all_outputs))
<|MERGE_RESOLUTION|>--- conflicted
+++ resolved
@@ -170,16 +170,12 @@
         
         This demonstrates how one might store results:
 
-<<<<<<< HEAD
-        >>> ts = DatasetSeries.from_filenames("DD*/DD*.hierarchy")
-=======
         >>> def print_time(pf):
         ...     print pf.current_time
         ...
-        >>> ts = TimeSeriesData.from_filenames("DD*/DD*.hierarchy",
+        >>> ts = DatasetSeries.from_filenames("DD*/DD*.hierarchy")
         ...             setup_function = print_time )
         ...
->>>>>>> 65ef18b5
         >>> my_storage = {}
         >>> for sto, pf in ts.piter(storage=my_storage):
         ...     v, c = pf.h.find_max("Density")
@@ -262,18 +258,13 @@
         Examples
         --------
 
-<<<<<<< HEAD
-        >>> ts = DatasetSeries.from_filenames(
-                "GasSloshingLowRes/sloshing_low_res_hdf5_plt_cnt_0[0-6][0-9]0")
-=======
         >>> def print_time(pf):
         ...     print pf.current_time
         ...
-        >>> ts = TimeSeriesData.from_filenames(
+        >>> ts = DatasetSeries.from_filenames(
         ...     "GasSloshingLowRes/sloshing_low_res_hdf5_plt_cnt_0[0-6][0-9]0",
         ...      setup_function = print_time)
         ...
->>>>>>> 65ef18b5
         >>> for pf in ts:
         ...     SlicePlot(pf, "x", "Density").save()
 
