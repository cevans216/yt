"""
Profile classes, to deal with generating and obtaining profiles



"""

#-----------------------------------------------------------------------------
# Copyright (c) 2013, yt Development Team.
#
# Distributed under the terms of the Modified BSD License.
#
# The full license is in the file COPYING.txt, distributed with this software.
#-----------------------------------------------------------------------------

import h5py
import numpy as np

from yt.funcs import *

from yt.units.yt_array import uconcatenate, array_like_field
from yt.units.unit_object import Unit
from yt.data_objects.data_containers import YTFieldData
from yt.utilities.lib.misc_utilities import \
    bin_profile1d, bin_profile2d, bin_profile3d, \
    new_bin_profile1d, new_bin_profile2d, \
    new_bin_profile3d
from yt.utilities.parallel_tools.parallel_analysis_interface import \
    ParallelAnalysisInterface, parallel_objects
from yt.utilities.exceptions import YTEmptyProfileData

def preserve_source_parameters(func):
    def save_state(*args, **kwargs):
        # Temporarily replace the 'field_parameters' for a
        # grid with the 'field_parameters' for the data source
        prof = args[0]
        source = args[1]
        if hasattr(source, 'field_parameters'):
            old_params = source.field_parameters
            source.field_parameters = prof._data_source.field_parameters
            tr = func(*args, **kwargs)
            source.field_parameters = old_params
        else:
            tr = func(*args, **kwargs)
        return tr
    return save_state

# Note we do not inherit from EnzoData.
# We could, but I think we instead want to deal with the root datasource.
class BinnedProfile(ParallelAnalysisInterface):
    def __init__(self, data_source):
        ParallelAnalysisInterface.__init__(self)
        self._data_source = data_source
        self.ds = data_source.ds
        self.field_data = YTFieldData()

    @property
    def index(self):
        return self.ds.index

    def _get_dependencies(self, fields):
        return ParallelAnalysisInterface._get_dependencies(
                    self, fields + self._get_bin_fields())

    def add_fields(self, fields, weight = "cell_mass", accumulation = False, fractional=False):
        """
        We accept a list of *fields* which will be binned if *weight* is not
        None and otherwise summed.  *accumulation* determines whether or not
        they will be accumulated from low to high along the appropriate axes.
        """
        # Note that the specification has to be the same for all of these
        fields = ensure_list(fields)
        data = {}         # final results will go here
        weight_data = {}  # we need to track the weights as we go
        std_data = {}
        for field in fields:
            data[field] = self._get_empty_field()
            weight_data[field] = self._get_empty_field()
            std_data[field] = self._get_empty_field()
        used = self._get_empty_field().astype('bool')
        chunk_fields = fields[:]
        if weight is not None: chunk_fields += [weight]
        #pbar = get_pbar('Binning grids', len(self._data_source._grids))
        for ds in self._data_source.chunks(chunk_fields, chunking_style = "io"):
            try:
                args = self._get_bins(ds, check_cut=True)
            except YTEmptyProfileData:
                # No bins returned for this grid, so forget it!
                continue
            for field in fields:
                # We get back field values, weight values, used bins
                f, w, q, u = self._bin_field(ds, field, weight, accumulation,
                                          args=args, check_cut=True)
                data[field] += f        # running total
                weight_data[field] += w # running total
                used |= u       # running 'or'
                std_data[field][u] += w[u] * (q[u]/w[u] + \
                    (f[u]/w[u] -
                     data[field][u]/weight_data[field][u])**2) # running total
        for key in data:
            data[key] = self.comm.mpi_allreduce(data[key], op='sum')
        for key in weight_data:
            weight_data[key] = self.comm.mpi_allreduce(weight_data[key], op='sum')
        used = self.comm.mpi_allreduce(used, op='sum')
        # When the loop completes the parallel finalizer gets called
        #pbar.finish()
        ub = np.where(used)
        for field in fields:
            if weight: # Now, at the end, we divide out.
                data[field][ub] /= weight_data[field][ub]
                std_data[field][ub] /= weight_data[field][ub]
            self[field] = data[field]
            self["%s_std" % field] = np.sqrt(std_data[field])
        self["UsedBins"] = used

        if fractional:
            for field in fields:
                self.field_data[field] /= self.field_data[field].sum()

    def keys(self):
        return self.field_data.keys()

    def __getitem__(self, key):
        # This raises a KeyError if it doesn't exist
        # This is because we explicitly want to add all fields
        return self.field_data[key]

    def __setitem__(self, key, value):
        self.field_data[key] = value

    def _get_field(self, source, field, check_cut):
        # This is where we will iterate to get all contributions to a field
        # which is how we will implement hybrid particle/cell fields
        # but...  we default to just the field.
        data = []
        data.append(source[field].astype('float64'))
        return uconcatenate(data, axis=0)

    def _fix_pickle(self):
        if isinstance(self._data_source, tuple):
            self._data_source = self._data_source[1]

# @todo: Fix accumulation with overriding
class BinnedProfile1D(BinnedProfile):
    """
    A 'Profile' produces either a weighted (or unweighted) average or a
    straight sum of a field in a bin defined by another field.  In the case
    of a weighted average, we have: p_i = sum( w_i * v_i ) / sum(w_i)

    We accept a *data_source*, which will be binned into *n_bins*
    by the field *bin_field* between the *lower_bound* and the
    *upper_bound*.  These bins may or may not be equally divided
    in *log_space*, and the *lazy_reader* flag controls whether we
    use a memory conservative approach. If *end_collect* is True,
    take all values outside the given bounds and store them in the
    0 and *n_bins*-1 values.
    """
    def __init__(self, data_source, n_bins, bin_field,
                 lower_bound, upper_bound,
                 log_space = True,
                 end_collect=False):
        BinnedProfile.__init__(self, data_source)
        self.bin_field = bin_field
        self._x_log = log_space
        self.end_collect = end_collect
        self.n_bins = n_bins

        # Get our bins
        if log_space:
            if lower_bound <= 0.0 or upper_bound <= 0.0:
                raise YTIllDefinedBounds(lower_bound, upper_bound)
            func = np.logspace
            lower_bound, upper_bound = np.log10(lower_bound), np.log10(upper_bound)
        else:
            func = np.linspace

        # These are the bin *edges*
        self._bins = func(lower_bound, upper_bound, n_bins + 1)

        # These are the bin *left edges*.  These are the x-axis values
        # we plot in the PlotCollection
        self[bin_field] = self._bins

        # If we are not being memory-conservative, grab all the bins
        # and the inverse indices right now.

    def _get_empty_field(self):
        return np.zeros(self[self.bin_field].size, dtype='float64')

    @preserve_source_parameters
    def _bin_field(self, source, field, weight, accumulation,
                   args, check_cut=False):
        mi, inv_bin_indices = args # Args has the indices to use as input
        # check_cut is set if source != self._data_source
        source_data = self._get_field(source, field, check_cut)
        if weight: weight_data = self._get_field(source, weight, check_cut)
        else: weight_data = np.ones(source_data.shape, dtype='float64')
        self.total_stuff = source_data.sum()
        binned_field = self._get_empty_field()
        weight_field = self._get_empty_field()
        m_field = self._get_empty_field()
        q_field = self._get_empty_field()
        used_field = self._get_empty_field()
        mi = args[0]
        bin_indices_x = args[1].ravel().astype('int64')
        source_data = source_data[mi]
        weight_data = weight_data[mi]
        bin_profile1d(bin_indices_x, weight_data, source_data,
                      weight_field, binned_field,
                      m_field, q_field, used_field)
        # Fix for laziness, because at the *end* we will be
        # summing up all of the histograms and dividing by the
        # weights.  Accumulation likely doesn't work with weighted
        # average fields.
        if accumulation:
            binned_field = np.add.accumulate(binned_field)
        return binned_field, weight_field, q_field, \
            used_field.astype("bool")

    @preserve_source_parameters
    def _get_bins(self, source, check_cut=False):
        source_data = self._get_field(source, self.bin_field, check_cut)
        if source_data.size == 0: # Nothing for us here.
            raise YTEmptyProfileData()
        # Truncate at boundaries.
        if self.end_collect:
            mi = np.ones_like(source_data).astype('bool')
        else:
            mi = ((source_data > self._bins.min())
               &  (source_data < self._bins.max()))
        sd = source_data[mi]
        if sd.size == 0:
            raise YTEmptyProfileData()
        # Stick the bins into our fixed bins, set at initialization
        bin_indices = np.digitize(sd, self._bins)
        if self.end_collect: #limit the range of values to 0 and n_bins-1
            bin_indices = np.clip(bin_indices, 0, self.n_bins - 1)
        else: #throw away outside values
            bin_indices -= 1

        return (mi, bin_indices)

    def choose_bins(self, bin_style):
        # Depending on the bin_style, choose from bin edges 0...N either:
        # both: 0...N, left: 0...N-1, right: 1...N
        # center: N bins that are the average (both in linear or log
        # space) of each pair of left/right edges
        x = self.field_data[self.bin_field]
        if bin_style is 'both': pass
        elif bin_style is 'left': x = x[:-1]
        elif bin_style is 'right': x = x[1:]
        elif bin_style is 'center':
            if self._x_log: x=np.log10(x)
            x = 0.5*(x[:-1] + x[1:])
            if self._x_log: x=10**x
        else:
            mylog.error('Did not recognize bin_style')
            raise ValueError
        return x

    def write_out(self, filename, format="%0.16e", bin_style='left'):
        '''
        Write out data in ascii file, using *format* and
        *bin_style* (left, right, center, both).
        '''
        fid = open(filename,"w")
        fields = [field for field in sorted(self.field_data.keys()) if field != "UsedBins"]
        fields.remove(self.bin_field)
        fid.write("\t".join(["#"] + [self.bin_field] + fields + ["\n"]))

        field_data = np.array(self.choose_bins(bin_style))
        if bin_style is 'both':
            field_data = np.append([field_data], np.array([self.field_data[field] for field in fields]), axis=0)
        else:
            field_data = np.append([field_data], np.array([self.field_data[field][:-1] for field in fields]), axis=0)

        for line in range(field_data.shape[1]):
            field_data[:,line].tofile(fid, sep="\t", format=format)
            fid.write("\n")
        fid.close()

    def write_out_h5(self, filename, group_prefix=None, bin_style='left'):
        """
        Write out data in an hdf5 file *filename*.  Each profile is
        put into a group, named by the axis fields.  Optionally a
        *group_prefix* can be prepended to the group name.  If the
        group already exists, it will delete and replace.  However,
        due to hdf5 functionality, in only unlinks the data, so an
        h5repack may be necessary to conserve space.  Axes values are
        saved in group attributes.  Bins will be saved based on
        *bin_style* (left, right, center, both).
        """
        fid = h5py.File(filename)
        fields = [field for field in sorted(self.field_data.keys()) if (field != "UsedBins" and field != self.bin_field)]
        if group_prefix is None:
            name = "%s-1d" % (self.bin_field)
        else:
            name = "%s-%s-1d" % (group_prefix, self.bin_field)

        if name in fid:
            mylog.info("Profile file is getting larger since you are attempting to overwrite a profile. You may want to repack")
            del fid[name]
        group = fid.create_group(name)
        group.attrs["x-axis-%s" % self.bin_field] = self.choose_bins(bin_style)
        for field in fields:
            dset = group.create_dataset("%s" % field, data=self.field_data[field][:-1])
        fid.close()

    def _get_bin_fields(self):
        return [self.bin_field]

class BinnedProfile2D(BinnedProfile):
    """
    A 'Profile' produces either a weighted (or unweighted) average
    or a straight sum of a field in a bin defined by two other
    fields.  In the case of a weighted average, we have: p_i =
    sum( w_i * v_i ) / sum(w_i)

    We accept a *data_source*, which will be binned into
    *x_n_bins* by the field *x_bin_field* between the
    *x_lower_bound* and the *x_upper_bound* and then again binned
    into *y_n_bins* by the field *y_bin_field* between the
    *y_lower_bound* and the *y_upper_bound*.  These bins may or
    may not be equally divided in log-space as specified by
    *x_log* and *y_log*, and the *lazy_reader* flag controls
    whether we use a memory conservative approach. If
    *end_collect* is True, take all values outside the given
    bounds and store them in the 0 and *n_bins*-1 values.
    """
    def __init__(self, data_source,
                 x_n_bins, x_bin_field, x_lower_bound, x_upper_bound, x_log,
                 y_n_bins, y_bin_field, y_lower_bound, y_upper_bound, y_log,
                 end_collect=False):
        BinnedProfile.__init__(self, data_source)
        self.x_bin_field = x_bin_field
        self.y_bin_field = y_bin_field
        self._x_log = x_log
        self._y_log = y_log
        self.end_collect = end_collect
        self.x_n_bins = x_n_bins
        self.y_n_bins = y_n_bins

        func = {True:np.logspace, False:np.linspace}[x_log]
        bounds = fix_bounds(x_lower_bound, x_upper_bound, x_log)
        self._x_bins = func(bounds[0], bounds[1], x_n_bins + 1)
        self[x_bin_field] = self._x_bins

        func = {True:np.logspace, False:np.linspace}[y_log]
        bounds = fix_bounds(y_lower_bound, y_upper_bound, y_log)
        self._y_bins = func(bounds[0], bounds[1], y_n_bins + 1)
        self[y_bin_field] = self._y_bins

        if np.any(np.isnan(self[x_bin_field])) \
            or np.any(np.isnan(self[y_bin_field])):
            mylog.error("Your min/max values for x, y have given me a nan.")
            mylog.error("Usually this means you are asking for log, with a zero bound.")
            raise ValueError

    def _get_empty_field(self):
        return np.zeros((self[self.x_bin_field].size,
                         self[self.y_bin_field].size), dtype='float64')

    @preserve_source_parameters
    def _bin_field(self, source, field, weight, accumulation,
                   args, check_cut=False):
        source_data = self._get_field(source, field, check_cut)
        if weight: weight_data = self._get_field(source, weight, check_cut)
        else: weight_data = np.ones(source_data.shape, dtype='float64')
        self.total_stuff = source_data.sum()
        binned_field = self._get_empty_field()
        weight_field = self._get_empty_field()
        m_field = self._get_empty_field()
        q_field = self._get_empty_field()
        used_field = self._get_empty_field()
        mi = args[0]
        bin_indices_x = args[1].ravel().astype('int64')
        bin_indices_y = args[2].ravel().astype('int64')
        source_data = source_data[mi]
        weight_data = weight_data[mi]
        nx = bin_indices_x.size
        #mylog.debug("Binning %s / %s times", source_data.size, nx)
        bin_profile2d(bin_indices_x, bin_indices_y, weight_data, source_data,
                      weight_field, binned_field, m_field, q_field, used_field)
        if accumulation: # Fix for laziness
            if not iterable(accumulation):
                raise SyntaxError("Accumulation needs to have length 2")
            if accumulation[0]:
                binned_field = np.add.accumulate(binned_field, axis=0)
            if accumulation[1]:
                binned_field = np.add.accumulate(binned_field, axis=1)
        return binned_field, weight_field, q_field, \
            used_field.astype("bool")

    @preserve_source_parameters
    def _get_bins(self, source, check_cut=False):
        source_data_x = self._get_field(source, self.x_bin_field, check_cut)
        source_data_y = self._get_field(source, self.y_bin_field, check_cut)
        if source_data_x.size == 0:
            raise YTEmptyProfileData()

        if self.end_collect:
            mi = np.arange(source_data_x.size)
        else:
            mi = np.where( (source_data_x > self._x_bins.min())
                           & (source_data_x < self._x_bins.max())
                           & (source_data_y > self._y_bins.min())
                           & (source_data_y < self._y_bins.max()))
        sd_x = source_data_x[mi]
        sd_y = source_data_y[mi]
        if sd_x.size == 0 or sd_y.size == 0:
            raise YTEmptyProfileData()

        bin_indices_x = np.digitize(sd_x, self._x_bins) - 1
        bin_indices_y = np.digitize(sd_y, self._y_bins) - 1
        if self.end_collect:
            bin_indices_x = np.minimum(np.maximum(1, bin_indices_x), self.x_n_bins) - 1
            bin_indices_y = np.minimum(np.maximum(1, bin_indices_y), self.y_n_bins) - 1

        # Now we set up our inverse bin indices
        return (mi, bin_indices_x, bin_indices_y)

    def choose_bins(self, bin_style):
        # Depending on the bin_style, choose from bin edges 0...N either:
        # both: 0...N, left: 0...N-1, right: 1...N
        # center: N bins that are the average (both in linear or log
        # space) of each pair of left/right edges

        x = self.field_data[self.x_bin_field]
        y = self.field_data[self.y_bin_field]
        if bin_style is 'both':
            pass
        elif bin_style is 'left':
            x = x[:-1]
            y = y[:-1]
        elif bin_style is 'right':
            x = x[1:]
            y = y[1:]
        elif bin_style is 'center':
            if self._x_log: x=np.log10(x)
            if self._y_log: y=np.log10(y)
            x = 0.5*(x[:-1] + x[1:])
            y = 0.5*(y[:-1] + y[1:])
            if self._x_log: x=10**x
            if self._y_log: y=10**y
        else:
            mylog.error('Did not recognize bin_style')
            raise ValueError

        return x,y

    def write_out(self, filename, format="%0.16e", bin_style='left'):
        """
        Write out the values of x,y,v in ascii to *filename* for every
        field in the profile.  Optionally a *format* can be specified.
        Bins will be saved based on *bin_style* (left, right, center,
        both).
        """
        fid = open(filename,"w")
        fields = [field for field in sorted(self.field_data.keys()) if field != "UsedBins"]
        fid.write("\t".join(["#"] + [self.x_bin_field, self.y_bin_field]
                          + fields + ["\n"]))
        x,y = self.choose_bins(bin_style)
        x,y = np.meshgrid(x,y)
        field_data = [x.ravel(), y.ravel()]
        if bin_style is not 'both':
            field_data += [self.field_data[field][:-1,:-1].ravel() for field in fields
                           if field not in [self.x_bin_field, self.y_bin_field]]
        else:
            field_data += [self.field_data[field].ravel() for field in fields
                           if field not in [self.x_bin_field, self.y_bin_field]]

        field_data = np.array(field_data)
        for line in range(field_data.shape[1]):
            field_data[:,line].tofile(fid, sep="\t", format=format)
            fid.write("\n")
        fid.close()

    def write_out_h5(self, filename, group_prefix=None, bin_style='left'):
        """
        Write out data in an hdf5 file.  Each profile is put into a
        group, named by the axis fields.  Optionally a group_prefix
        can be prepended to the group name.  If the group already
        exists, it will delete and replace.  However, due to hdf5
        functionality, in only unlinks the data, so an h5repack may be
        necessary to conserve space.  Axes values are saved in group
        attributes. Bins will be saved based on *bin_style* (left,
        right, center, both).
        """
        fid = h5py.File(filename)
        fields = [field for field in sorted(self.field_data.keys()) if (field != "UsedBins" and field != self.x_bin_field and field != self.y_bin_field)]
        if group_prefix is None:
            name = "%s-%s-2d" % (self.y_bin_field, self.x_bin_field)
        else:
            name = "%s-%s-%s-2d" % (group_prefix, self.y_bin_field, self.x_bin_field)
        if name in fid:
            mylog.info("Profile file is getting larger since you are attempting to overwrite a profile. You may want to repack")
            del fid[name]
        group = fid.create_group(name)

        xbins, ybins = self.choose_bins(bin_style)
        group.attrs["x-axis-%s" % self.x_bin_field] = xbins
        group.attrs["y-axis-%s" % self.y_bin_field] = ybins
        for field in fields:
            dset = group.create_dataset("%s" % field, data=self.field_data[field][:-1,:-1])
        fid.close()

    def _get_bin_fields(self):
        return [self.x_bin_field, self.y_bin_field]

def fix_bounds(upper, lower, logit):
    if logit:
        if lower <= 0.0 or upper <= 0.0:
            raise YTIllDefinedBounds(lower, upper)
        return np.log10(upper), np.log10(lower)
    return upper, lower

class BinnedProfile3D(BinnedProfile):
    """
    A 'Profile' produces either a weighted (or unweighted) average
    or a straight sum of a field in a bin defined by two other
    fields.  In the case of a weighted average, we have: p_i =
    sum( w_i * v_i ) / sum(w_i)

    We accept a *data_source*, which will be binned into
    *(x,y,z)_n_bins* by the field *(x,y,z)_bin_field* between the
    *(x,y,z)_lower_bound* and the *(x,y,z)_upper_bound*.  These bins may or
    may not be equally divided in log-space as specified by *(x,y,z)_log*.
    If *end_collect* is True, take all values outside the given bounds and
    store them in the 0 and *n_bins*-1 values.
    """
    def __init__(self, data_source,
                 x_n_bins, x_bin_field, x_lower_bound, x_upper_bound, x_log,
                 y_n_bins, y_bin_field, y_lower_bound, y_upper_bound, y_log,
                 z_n_bins, z_bin_field, z_lower_bound, z_upper_bound, z_log,
                 end_collect=False):
        BinnedProfile.__init__(self, data_source)
        self.x_bin_field = x_bin_field
        self.y_bin_field = y_bin_field
        self.z_bin_field = z_bin_field
        self._x_log = x_log
        self._y_log = y_log
        self._z_log = z_log
        self.end_collect = end_collect
        self.x_n_bins = x_n_bins
        self.y_n_bins = y_n_bins
        self.z_n_bins = z_n_bins

        func = {True:np.logspace, False:np.linspace}[x_log]
        bounds = fix_bounds(x_lower_bound, x_upper_bound, x_log)
        self._x_bins = func(bounds[0], bounds[1], x_n_bins + 1)
        self[x_bin_field] = self._x_bins

        func = {True:np.logspace, False:np.linspace}[y_log]
        bounds = fix_bounds(y_lower_bound, y_upper_bound, y_log)
        self._y_bins = func(bounds[0], bounds[1], y_n_bins + 1)
        self[y_bin_field] = self._y_bins

        func = {True:np.logspace, False:np.linspace}[z_log]
        bounds = fix_bounds(z_lower_bound, z_upper_bound, z_log)
        self._z_bins = func(bounds[0], bounds[1], z_n_bins + 1)
        self[z_bin_field] = self._z_bins

        if np.any(np.isnan(self[x_bin_field])) \
            or np.any(np.isnan(self[y_bin_field])) \
            or np.any(np.isnan(self[z_bin_field])):
            mylog.error("Your min/max values for x, y or z have given me a nan.")
            mylog.error("Usually this means you are asking for log, with a zero bound.")
            raise ValueError

    def _get_empty_field(self):
        return np.zeros((self[self.x_bin_field].size,
                         self[self.y_bin_field].size,
                         self[self.z_bin_field].size), dtype='float64')

    @preserve_source_parameters
    def _bin_field(self, source, field, weight, accumulation,
                   args, check_cut=False):
        source_data = self._get_field(source, field, check_cut)
        weight_data = np.ones(source_data.shape).astype('float64')
        if weight: weight_data = self._get_field(source, weight, check_cut)
        else: weight_data = np.ones(source_data.shape).astype('float64')
        self.total_stuff = source_data.sum()
        binned_field = self._get_empty_field()
        weight_field = self._get_empty_field()
        m_field = self._get_empty_field()
        q_field = self._get_empty_field()
        used_field = self._get_empty_field()
        mi = args[0]
        bin_indices_x = args[1].ravel().astype('int64')
        bin_indices_y = args[2].ravel().astype('int64')
        bin_indices_z = args[3].ravel().astype('int64')
        source_data = source_data[mi]
        weight_data = weight_data[mi]
        bin_profile3d(bin_indices_x, bin_indices_y, bin_indices_z,
                      weight_data, source_data, weight_field, binned_field,
                      m_field, q_field, used_field)
        if accumulation: # Fix for laziness
            if not iterable(accumulation):
                raise SyntaxError("Accumulation needs to have length 2")
            if accumulation[0]:
                binned_field = np.add.accumulate(binned_field, axis=0)
            if accumulation[1]:
                binned_field = np.add.accumulate(binned_field, axis=1)
            if accumulation[2]:
                binned_field = np.add.accumulate(binned_field, axis=2)
        return binned_field, weight_field, q_field, \
            used_field.astype("bool")

    @preserve_source_parameters
    def _get_bins(self, source, check_cut=False):
        source_data_x = self._get_field(source, self.x_bin_field, check_cut)
        source_data_y = self._get_field(source, self.y_bin_field, check_cut)
        source_data_z = self._get_field(source, self.z_bin_field, check_cut)
        if source_data_x.size == 0:
            raise YTEmptyProfileData()
        if self.end_collect:
            mi = np.arange(source_data_x.size)
        else:
            mi = ( (source_data_x > self._x_bins.min())
                 & (source_data_x < self._x_bins.max())
                 & (source_data_y > self._y_bins.min())
                 & (source_data_y < self._y_bins.max())
                 & (source_data_z > self._z_bins.min())
                 & (source_data_z < self._z_bins.max()))
        sd_x = source_data_x[mi]
        sd_y = source_data_y[mi]
        sd_z = source_data_z[mi]
        if sd_x.size == 0 or sd_y.size == 0 or sd_z.size == 0:
            raise YTEmptyProfileData()

        bin_indices_x = np.digitize(sd_x, self._x_bins) - 1
        bin_indices_y = np.digitize(sd_y, self._y_bins) - 1
        bin_indices_z = np.digitize(sd_z, self._z_bins) - 1
        if self.end_collect:
            bin_indices_x = np.minimum(np.maximum(1, bin_indices_x), self.x_n_bins) - 1
            bin_indices_y = np.minimum(np.maximum(1, bin_indices_y), self.y_n_bins) - 1
            bin_indices_z = np.minimum(np.maximum(1, bin_indices_z), self.z_n_bins) - 1

        # Now we set up our inverse bin indices
        return (mi, bin_indices_x, bin_indices_y, bin_indices_z)

    def choose_bins(self, bin_style):
        # Depending on the bin_style, choose from bin edges 0...N either:
        # both: 0...N, left: 0...N-1, right: 1...N
        # center: N bins that are the average (both in linear or log
        # space) of each pair of left/right edges

        x = self.field_data[self.x_bin_field]
        y = self.field_data[self.y_bin_field]
        z = self.field_data[self.z_bin_field]
        if bin_style is 'both':
            pass
        elif bin_style is 'left':
            x = x[:-1]
            y = y[:-1]
            z = z[:-1]
        elif bin_style is 'right':
            x = x[1:]
            y = y[1:]
            z = z[1:]
        elif bin_style is 'center':
            if self._x_log: x=np.log10(x)
            if self._y_log: y=np.log10(y)
            if self._z_log: z=np.log10(z)
            x = 0.5*(x[:-1] + x[1:])
            y = 0.5*(y[:-1] + y[1:])
            z = 0.5*(z[:-1] + z[1:])
            if self._x_log: x=10**x
            if self._y_log: y=10**y
            if self._z_log: y=10**z
        else:
            mylog.error('Did not recognize bin_style')
            raise ValueError

        return x,y,z

    def write_out(self, filename, format="%0.16e"):
        pass # Will eventually dump HDF5

    def write_out_h5(self, filename, group_prefix=None, bin_style='left'):
        """
        Write out data in an hdf5 file.  Each profile is put into a
        group, named by the axis fields.  Optionally a group_prefix
        can be prepended to the group name.  If the group already
        exists, it will delete and replace.  However, due to hdf5
        functionality, in only unlinks the data, so an h5repack may be
        necessary to conserve space.  Axes values are saved in group
        attributes.
        """
        fid = h5py.File(filename)
        fields = [field for field in sorted(self.field_data.keys())
                  if (field != "UsedBins" and field != self.x_bin_field and field != self.y_bin_field and field != self.z_bin_field)]
        if group_prefix is None:
            name = "%s-%s-%s-3d" % (self.z_bin_field, self.y_bin_field, self.x_bin_field)
        else:
            name = "%s-%s-%s-%s-3d" % (group_prefix,self.z_bin_field, self.y_bin_field, self.x_bin_field)

        if name in fid:
            mylog.info("Profile file is getting larger since you are attempting to overwrite a profile. You may want to repack")
            del fid[name]
        group = fid.create_group(name)

        xbins, ybins, zbins= self.choose_bins(bin_style)
        group.attrs["x-axis-%s" % self.x_bin_field] = xbins
        group.attrs["y-axis-%s" % self.y_bin_field] = ybins
        group.attrs["z-axis-%s" % self.z_bin_field] = zbins

        for field in fields:
            dset = group.create_dataset("%s" % field, data=self.field_data[field][:-1,:-1,:-1])
        fid.close()


    def _get_bin_fields(self):
        return [self.x_bin_field, self.y_bin_field, self.z_bin_field]

    def store_profile(self, name, force=False):
        """
        By identifying the profile with a fixed, user-input *name* we can
        store it in the serialized data section of the index file.  *force*
        governs whether or not an existing profile with that name will be
        overwritten.
        """
        # First we get our data in order
        order = []
        set_attr = {'x_bin_field':self.x_bin_field,
                    'y_bin_field':self.y_bin_field,
                    'z_bin_field':self.z_bin_field,
                    'x_bin_values':self[self.x_bin_field],
                    'y_bin_values':self[self.y_bin_field],
                    'z_bin_values':self[self.z_bin_field],
                    '_x_log':self._x_log,
                    '_y_log':self._y_log,
                    '_z_log':self._z_log,
                    'shape': (self[self.x_bin_field].size,
                              self[self.y_bin_field].size,
                              self[self.z_bin_field].size),
                    'field_order':order }
        values = []
        for field in self.field_data:
            if field in set_attr.values(): continue
            order.append(field)
            values.append(self[field].ravel())
        values = np.array(values).transpose()
        self._data_source.index.save_data(values, "/Profiles", name,
                                              set_attr, force=force)

class ProfileFieldAccumulator(object):
    def __init__(self, n_fields, size):
        shape = size + (n_fields,)
        self.values = np.zeros(shape, dtype="float64")
        self.mvalues = np.zeros(shape, dtype="float64")
        self.qvalues = np.zeros(shape, dtype="float64")
        self.used = np.zeros(size, dtype='bool')
        self.weight_values = np.zeros(size, dtype="float64")

class ProfileND(ParallelAnalysisInterface):
    """The profile object class"""
    def __init__(self, data_source, weight_field = None):
        self.data_source = data_source
        self.ds = data_source.ds
        self.field_data = YTFieldData()
        if weight_field is not None:
            self.variance = YTFieldData()
        self.weight_field = weight_field
        self.field_units = {}
        ParallelAnalysisInterface.__init__(self, comm=data_source.comm)

    def add_fields(self, fields):
        """Add fields to profile

        Parameters
        ----------
        fields : list of field names
            A list of fields to create profile histograms for
        
        """
        fields = ensure_list(fields)
        temp_storage = ProfileFieldAccumulator(len(fields), self.size)
        cfields = fields + list(self.bin_fields)
        citer = self.data_source.chunks(cfields, "io")
        for chunk in parallel_objects(citer):
            self._bin_chunk(chunk, fields, temp_storage)
        self._finalize_storage(fields, temp_storage)

    def set_field_unit(self, field, new_unit):
        """Sets a new unit for the requested field

        Parameters
        ----------
        field : string or field tuple
           The name of the field that is to be changed.

        new_unit : string or Unit object
           The name of the new unit.
        """
        if field in self.field_units:
            self.field_units[field] = \
                Unit(new_unit, registry=self.ds.unit_registry)
        else:
            fd = self.field_map[field]
            if fd in self.field_units:
                self.field_units[fd] = \
                    Unit(new_unit, registry=self.ds.unit_registry)
            else:
                raise KeyError("%s not in profile!" % (field))

    def _finalize_storage(self, fields, temp_storage):
        # We use our main comm here
        # This also will fill _field_data

        for i, field in enumerate(fields):
            # q values are returned as q * weight but we want just q
            temp_storage.qvalues[..., i][temp_storage.used] /= \
              temp_storage.weight_values[temp_storage.used]

        # get the profile data from all procs
        all_store = {self.comm.rank: temp_storage}
        all_store = self.comm.par_combine_object(all_store,
                                                 "join", datatype="dict")

        all_val = np.zeros_like(temp_storage.values)
        all_mean = np.zeros_like(temp_storage.mvalues)
        all_var = np.zeros_like(temp_storage.qvalues)
        all_weight = np.zeros_like(temp_storage.weight_values)
        all_used = np.zeros_like(temp_storage.used, dtype="bool")

        # Combine the weighted mean and variance from each processor.
        # For two samples with total weight, mean, and variance 
        # given by w, m, and s, their combined mean and variance are:
        # m12 = (m1 * w1 + m2 * w2) / (w1 + w2)
        # s12 = (m1 * (s1**2 + (m1 - m12)**2) + 
        #        m2 * (s2**2 + (m2 - m12)**2)) / (w1 + w2)
        # Here, the mvalues are m and the qvalues are s**2.
        for p in sorted(all_store.keys()):
            all_used += all_store[p].used
            old_mean = all_mean.copy()
            old_weight = all_weight.copy()
            all_weight[all_store[p].used] += \
              all_store[p].weight_values[all_store[p].used]
            for i, field in enumerate(fields):
                all_val[..., i][all_store[p].used] += \
                  all_store[p].values[..., i][all_store[p].used]

                all_mean[..., i][all_store[p].used] = \
                  (all_mean[..., i] * old_weight +
                   all_store[p].mvalues[..., i] *
                   all_store[p].weight_values)[all_store[p].used] / \
                   all_weight[all_store[p].used]

                all_var[..., i][all_store[p].used] = \
                  (old_weight * (all_var[..., i] +
                                 (old_mean[..., i] - all_mean[..., i])**2) +
                   all_store[p].weight_values *
                   (all_store[p].qvalues[..., i] + 
                    (all_store[p].mvalues[..., i] -
                     all_mean[..., i])**2))[all_store[p].used] / \
                    all_weight[all_store[p].used]

        all_var = np.sqrt(all_var)
        del all_store
        self.used = all_used
        blank = ~all_used

        self.weight = all_weight
        self.weight[blank] = 0.0
            
        self.field_map = {}
        for i, field in enumerate(fields):
            if self.weight_field is None:
                self.field_data[field] = \
                  array_like_field(self.data_source, 
                                   all_val[...,i], field)
            else:
                self.field_data[field] = \
                  array_like_field(self.data_source, 
                                   all_mean[...,i], field)
                self.variance[field] = \
                  array_like_field(self.data_source,
                                   all_var[...,i], field)
                self.variance[field][blank] = 0.0
            self.field_data[field][blank] = 0.0
            self.field_units[field] = self.field_data[field].units
            if isinstance(field, tuple):
                self.field_map[field[1]] = field
            else:
                self.field_map[field] = field

    def _bin_chunk(self, chunk, fields, storage):
        raise NotImplementedError

    def _filter(self, bin_fields):
        # cut_points is set to be everything initially, but
        # we also want to apply a filtering based on min/max
        filter = np.ones(bin_fields[0].shape, dtype='bool')
        for (mi, ma), data in zip(self.bounds, bin_fields):
            filter &= (data > mi)
            filter &= (data < ma)
        return filter, [data[filter] for data in bin_fields]

    def _get_data(self, chunk, fields):
        # We are using chunks now, which will manage the field parameters and
        # the like.
        bin_fields = [chunk[bf] for bf in self.bin_fields]
        # We want to make sure that our fields are within the bounds of the
        # binning
        filter, bin_fields = self._filter(bin_fields)
        if not np.any(filter): return None
        arr = np.zeros((bin_fields[0].size, len(fields)), dtype="float64")
        for i, field in enumerate(fields):
            arr[:,i] = chunk[field][filter]
        if self.weight_field is not None:
            weight_data = chunk[self.weight_field]
        else:
            weight_data = np.ones(filter.size, dtype="float64")
        weight_data = weight_data[filter]
        # So that we can pass these into
        return arr, weight_data, bin_fields

    def __getitem__(self, field):
        fname = self.field_map.get(field, None)
        if fname is None and isinstance(field, tuple):
            fname = self.field_map.get(field[1], None)
        if fname is None:
            raise KeyError(field)
        else:
            if getattr(self, 'fractional', False):
                return self.field_data[fname]
            else:
                return self.field_data[fname].in_units(self.field_units[fname])

    def items(self):
        return [(k,self[k]) for k in self.field_data.keys()]

    def __iter__(self):
        return sorted(self.items())

    def _get_bins(self, mi, ma, n, take_log):
        if take_log:
            return np.logspace(np.log10(mi), np.log10(ma), n+1)
        else:
            return np.linspace(mi, ma, n+1)

class Profile1D(ProfileND):
    """An object that represents a 1D profile.

    Parameters
    ----------

    data_source : AMD3DData object
        The data object to be profiled
    x_field : string field name
        The field to profile as a function of
    x_n : integer
        The number of bins along the x direction.
    x_min : float
        The minimum value of the x profile field.
    x_max : float
        The maximum value of hte x profile field.
    x_log : boolean
        Controls whether or not the bins for the x field are evenly
        spaced in linear (False) or log (True) space.
    weight_field : string field name
        The field to weight the profiled fields by.

    """
    def __init__(self, data_source, x_field, x_n, x_min, x_max, x_log,
                 weight_field = None):
        super(Profile1D, self).__init__(data_source, weight_field)
        self.x_field = x_field
        self.x_log = x_log
        self.x_bins = array_like_field(data_source,
                                       self._get_bins(x_min, x_max, x_n, x_log),
                                       self.x_field)
        self.size = (self.x_bins.size - 1,)
        self.bin_fields = (self.x_field,)
        self.x = 0.5*(self.x_bins[1:]+self.x_bins[:-1])

    def _bin_chunk(self, chunk, fields, storage):
        rv = self._get_data(chunk, fields)
        if rv is None: return
        fdata, wdata, (bf_x,) = rv
        bin_ind = np.digitize(bf_x, self.x_bins) - 1
        new_bin_profile1d(bin_ind, wdata, fdata,
                      storage.weight_values, storage.values,
                      storage.mvalues, storage.qvalues,
                      storage.used)

        # We've binned it!

    def set_x_unit(self, new_unit):
        """Sets a new unit for the x field

        parameters
        ----------
        new_unit : string or Unit object
           The name of the new unit.
        """
        self.x_bins.convert_to_units(new_unit)
        self.x = 0.5*(self.x_bins[1:]+self.x_bins[:-1])

    @property
    def bounds(self):
        return ((self.x_bins[0], self.x_bins[-1]),)

class Profile2D(ProfileND):
    """An object that represents a 2D profile.

    Parameters
    ----------

    data_source : AMD3DData object
        The data object to be profiled
    x_field : string field name
        The field to profile as a function of along the x axis.
    x_n : integer
        The number of bins along the x direction.
    x_min : float
        The minimum value of the x profile field.
    x_max : float
        The maximum value of hte x profile field.
    x_log : boolean
        Controls whether or not the bins for the x field are evenly
        spaced in linear (False) or log (True) space.
    y_field : string field name
        The field to profile as a function of along the y axis
    y_n : integer
        The number of bins along the y direction.
    y_min : float
        The minimum value of the y profile field.
    y_max : float
        The maximum value of hte y profile field.
    y_log : boolean
        Controls whether or not the bins for the y field are evenly
        spaced in linear (False) or log (True) space.
    weight_field : string field name
        The field to weight the profiled fields by.

    """
    def __init__(self, data_source,
                 x_field, x_n, x_min, x_max, x_log,
                 y_field, y_n, y_min, y_max, y_log,
                 weight_field = None):
        super(Profile2D, self).__init__(data_source, weight_field)
        # X
        self.x_field = x_field
        self.x_log = x_log
        self.x_bins = array_like_field(data_source,
                                       self._get_bins(x_min, x_max, x_n, x_log),
                                       self.x_field)
        # Y
        self.y_field = y_field
        self.y_log = y_log
        self.y_bins = array_like_field(data_source,
                                       self._get_bins(y_min, y_max, y_n, y_log),
                                       self.y_field)

        self.size = (self.x_bins.size - 1, self.y_bins.size - 1)

        self.bin_fields = (self.x_field, self.y_field)
        self.x = 0.5*(self.x_bins[1:]+self.x_bins[:-1])
        self.y = 0.5*(self.y_bins[1:]+self.y_bins[:-1])

    def _bin_chunk(self, chunk, fields, storage):
        rv = self._get_data(chunk, fields)
        if rv is None: return
        fdata, wdata, (bf_x, bf_y) = rv
        bin_ind_x = np.digitize(bf_x, self.x_bins) - 1
        bin_ind_y = np.digitize(bf_y, self.y_bins) - 1
        new_bin_profile2d(bin_ind_x, bin_ind_y, wdata, fdata,
                      storage.weight_values, storage.values,
                      storage.mvalues, storage.qvalues,
                      storage.used)
        # We've binned it!

    def set_x_unit(self, new_unit):
        """Sets a new unit for the x field

        parameters
        ----------
        new_unit : string or Unit object
           The name of the new unit.
        """
        self.x_bins.convert_to_units(new_unit)
        self.x = 0.5*(self.x_bins[1:]+self.x_bins[:-1])

    def set_y_unit(self, new_unit):
        """Sets a new unit for the y field

        parameters
        ----------
        new_unit : string or Unit object
           The name of the new unit.
        """
        self.y_bins.convert_to_units(new_unit)
        self.y = 0.5*(self.y_bins[1:]+self.y_bins[:-1])

    @property
    def bounds(self):
        return ((self.x_bins[0], self.x_bins[-1]),
                (self.y_bins[0], self.y_bins[-1]))

class Profile3D(ProfileND):
    """An object that represents a 2D profile.

    Parameters
    ----------

    data_source : AMD3DData object
        The data object to be profiled
    x_field : string field name
        The field to profile as a function of along the x axis.
    x_n : integer
        The number of bins along the x direction.
    x_min : float
        The minimum value of the x profile field.
    x_max : float
        The maximum value of hte x profile field.
    x_log : boolean
        Controls whether or not the bins for the x field are evenly
        spaced in linear (False) or log (True) space.
    y_field : string field name
        The field to profile as a function of along the y axis
    y_n : integer
        The number of bins along the y direction.
    y_min : float
        The minimum value of the y profile field.
    y_max : float
        The maximum value of hte y profile field.
    y_log : boolean
        Controls whether or not the bins for the y field are evenly
        spaced in linear (False) or log (True) space.
    z_field : string field name
        The field to profile as a function of along the z axis
    z_n : integer
        The number of bins along the z direction.
    z_min : float
        The minimum value of the z profile field.
    z_max : float
        The maximum value of hte z profile field.
    z_log : boolean
        Controls whether or not the bins for the z field are evenly
        spaced in linear (False) or log (True) space.
    weight_field : string field name
        The field to weight the profiled fields by.

    """
    def __init__(self, data_source,
                 x_field, x_n, x_min, x_max, x_log,
                 y_field, y_n, y_min, y_max, y_log,
                 z_field, z_n, z_min, z_max, z_log,
                 weight_field = None):
        super(Profile3D, self).__init__(data_source, weight_field)
        # X
        self.x_field = x_field
        self.x_log = x_log
        self.x_bins = array_like_field(data_source,
                                       self._get_bins(x_min, x_max, x_n, x_log),
                                       self.x_field)
        # Y
        self.y_field = y_field
        self.y_log = y_log
        self.y_bins = array_like_field(data_source,
                                       self._get_bins(y_min, y_max, y_n, y_log),
                                       self.y_field)
        # Z
        self.z_field = z_field
        self.z_log = z_log
        self.z_bins = array_like_field(data_source,
                                       self._get_bins(z_min, z_max, z_n, z_log),
                                       self.z_field)

        self.size = (self.x_bins.size - 1,
                     self.y_bins.size - 1,
                     self.z_bins.size - 1)

        self.bin_fields = (self.x_field, self.y_field, self.z_field)
        self.x = 0.5*(self.x_bins[1:]+self.x_bins[:-1])
        self.y = 0.5*(self.y_bins[1:]+self.y_bins[:-1])
        self.z = 0.5*(self.z_bins[1:]+self.z_bins[:-1])

    def _bin_chunk(self, chunk, fields, storage):
        rv = self._get_data(chunk, fields)
        if rv is None: return
        fdata, wdata, (bf_x, bf_y, bf_z) = rv
        bin_ind_x = np.digitize(bf_x, self.x_bins) - 1
        bin_ind_y = np.digitize(bf_y, self.y_bins) - 1
        bin_ind_z = np.digitize(bf_z, self.z_bins) - 1
        new_bin_profile3d(bin_ind_x, bin_ind_y, bin_ind_z, wdata, fdata,
                      storage.weight_values, storage.values,
                      storage.mvalues, storage.qvalues,
                      storage.used)
        # We've binned it!

    @property
    def bounds(self):
        return ((self.x_bins[0], self.x_bins[-1]),
                (self.y_bins[0], self.y_bins[-1]),
                (self.z_bins[0], self.z_bins[-1]))

    def set_x_unit(self, new_unit):
        """Sets a new unit for the x field

        parameters
        ----------
        new_unit : string or Unit object
           The name of the new unit.
        """
        self.x_bins.convert_to_units(new_unit)
        self.x = 0.5*(self.x_bins[1:]+self.x_bins[:-1])

    def set_y_unit(self, new_unit):
        """Sets a new unit for the y field

        parameters
        ----------
        new_unit : string or Unit object
           The name of the new unit.
        """
        self.y_bins.convert_to_units(new_unit)
        self.y = 0.5*(self.y_bins[1:]+self.y_bins[:-1])

    def set_z_unit(self, new_unit):
        """Sets a new unit for the z field

        parameters
        ----------
        new_unit : string or Unit object
           The name of the new unit.
        """
        self.z_bins.convert_to_units(new_unit)
        self.z = 0.5*(self.z_bins[1:]+self.z_bins[:-1])

def create_profile(data_source, bin_fields, fields, n_bins=64,
                   extrema=None, logs=None, units=None,
                   weight_field="cell_mass",
                   accumulation=False, fractional=False):
    r"""
    Create a 1, 2, or 3D profile object.

    The dimensionality of the profile object is chosen by the number of
    fields given in the bin_fields argument.

    Parameters
    ----------
    data_source : AMR3DData Object
        The data object to be profiled.
    bin_fields : list of strings
        List of the binning fields for profiling.
    fields : list of strings
        The fields to be profiled.
    n : int or list of ints
        The number of bins in each dimension.  If None, 64 bins for
        each bin are used for each bin field.
        Default: 64.
    extrema : dict of min, max tuples
        Minimum and maximum values of the bin_fields for the profiles.
        The keys correspond to the field names. Defaults to the extrema
        of the bin_fields of the dataset. If a units dict is provided, extrema
        are understood to be in the units specified in the dictionary.
    logs : dict of boolean values
        Whether or not to log the bin_fields for the profiles.
        The keys correspond to the field names. Defaults to the take_log
        attribute of the field.
    units : dict of strings
        The units of the fields in the profiles, including the bin_fields.
    weight_field : str
        The weight field for computing weighted average for the profile
        values.  If None, the profile values are sums of the data in
        each bin.
    accumulation : bool or list of bools
        If True, the profile values for a bin n are the cumulative sum of
        all the values from bin 0 to n.  If -True, the sum is reversed so
        that the value for bin n is the cumulative sum from bin N (total bins)
        to n.  If the profile is 2D or 3D, a list of values can be given to
        control the summation in each dimension independently.
        Default: False.
    fractional : If True the profile values are divided by the sum of all
        the profile data such that the profile represents a probability
        distribution function.

    Examples
    --------

    Create a 1d profile.  Access bin field from profile.x and field
    data from profile[<field_name>].

<<<<<<< HEAD
    >>> ds = load("DD0046/DD0046")
    >>> ad = ds.all_data()
    >>> extrema = {"density": (1.0e-30, 1.0e-25)}
    >>> profile = create_profile(ad, ["density"], extrema=extrema,
    ...                          fields=["temperature", "velocity_x"]))
=======
    >>> pf = load("DD0046/DD0046")
    >>> ad = pf.h.all_data()
    >>> profile = create_profile(ad, [("gas", "density")], 
    ...                              [("gas", "temperature"),
    ...                               ("gas", "velocity_x")])
>>>>>>> 4c61938e
    >>> print profile.x
    >>> print profile["gas", "temperature"]

    """
    bin_fields = ensure_list(bin_fields)
    fields = ensure_list(fields)
    if len(bin_fields) == 1:
        cls = Profile1D
    elif len(bin_fields) == 2:
        cls = Profile2D
    elif len(bin_fields) == 3:
        cls = Profile3D
    else:
        raise NotImplementedError
    bin_fields = data_source._determine_fields(bin_fields)
    fields = data_source._determine_fields(fields)
    if units is not None:
        dummy = {}
        for item in units:
            dummy[data_source._determine_fields(item)[0]] = units[item]
        units.update(dummy)
    if extrema is not None:
        dummy = {}
        for item in extrema:
            dummy[data_source._determine_fields(item)[0]] = extrema[item]
        extrema.update(dummy)
    if weight_field is not None:
        weight_field, = data_source._determine_fields([weight_field])
    if not iterable(n_bins):
        n_bins = [n_bins] * len(bin_fields)
    if not iterable(accumulation):
        accumulation = [accumulation] * len(bin_fields)
    if logs is None:
        logs = [data_source.ds._get_field_info(f[0],f[1]).take_log
                for f in bin_fields]
    else:
        logs = [logs[bin_field[-1]] for bin_field in bin_fields]
    if extrema is None:
        ex = [data_source.quantities["Extrema"](f, non_zero=l)
              for f, l in zip(bin_fields, logs)]
    else:
        ex = []
        for bin_field in bin_fields:
            bf_units = data_source.ds._get_field_info(
                bin_field[0], bin_field[1]).units
            try:
                field_ex = list(extrema[bin_field[-1]])
            except KeyError:
                field_ex = list(extrema[bin_field])
            if units is not None and bin_field in units:
                if isinstance(field_ex[0], tuple):
                    field_ex = [data_source.pf.quan(*f) for f in field_ex]
                fe = data_source.ds.arr(field_ex, units[bin_field])
                fe.convert_to_units(bf_units)
                field_ex = [fe[0].v, fe[1].v]
            if iterable(field_ex[0]):
                field_ex[0] = data_source.ds.quan(field_ex[0][0], field_ex[0][1])
                field_ex[0] = field_ex[0].in_units(bf_units)
            if iterable(field_ex[1]):
                field_ex[1] = data_source.ds.quan(field_ex[1][0], field_ex[1][1])
                field_ex[1] = field_ex[1].in_units(bf_units)
            ex.append(field_ex)
    args = [data_source]
    for f, n, (mi, ma), l in zip(bin_fields, n_bins, ex, logs):
        args += [f, n, mi, ma, l]
    obj = cls(*args, weight_field = weight_field)
    setattr(obj, "accumulation", accumulation)
    setattr(obj, "fractional", fractional)
    if fields is not None:
        obj.add_fields([field for field in fields])
    for field in fields:
        if fractional:
            obj.field_data[field] /= obj.field_data[field].sum()
        for axis, acc in enumerate(accumulation):
            if not acc: continue
            temp = obj.field_data[field]
            temp = np.rollaxis(temp, axis)
            if weight_field is not None:
                temp_weight = obj.weight
                temp_weight = np.rollaxis(temp_weight, axis)
            if acc < 0:
                temp = temp[::-1]
                if weight_field is not None:
                    temp_weight = temp_weight[::-1]
            if weight_field is None:
                temp = temp.cumsum(axis=0)
            else:
                temp = (temp * temp_weight).cumsum(axis=0) / \
                  temp_weight.cumsum(axis=0)
            if acc < 0:
                temp = temp[::-1]
                if weight_field is not None:
                    temp_weight = temp_weight[::-1]
            temp = np.rollaxis(temp, axis)
            obj.field_data[field] = temp
            if weight_field is not None:
                temp_weight = np.rollaxis(temp_weight, axis)
                obj.weight = temp_weight
    if units is not None:
        for field, unit in units.iteritems():
            field = data_source._determine_fields(field)[0]
            if field == obj.x_field:
                obj.set_x_unit(unit)
            elif field == getattr(obj, "y_field", None):
                obj.set_y_unit(unit)
            elif field == getattr(obj, "z_field", None):
                obj.set_z_unit(unit)
            else:
                obj.set_field_unit(field, unit)
    return obj
<|MERGE_RESOLUTION|>--- conflicted
+++ resolved
@@ -1284,19 +1284,11 @@
     Create a 1d profile.  Access bin field from profile.x and field
     data from profile[<field_name>].
 
-<<<<<<< HEAD
     >>> ds = load("DD0046/DD0046")
-    >>> ad = ds.all_data()
-    >>> extrema = {"density": (1.0e-30, 1.0e-25)}
-    >>> profile = create_profile(ad, ["density"], extrema=extrema,
-    ...                          fields=["temperature", "velocity_x"]))
-=======
-    >>> pf = load("DD0046/DD0046")
-    >>> ad = pf.h.all_data()
+    >>> ad = ds.h.all_data()
     >>> profile = create_profile(ad, [("gas", "density")], 
     ...                              [("gas", "temperature"),
     ...                               ("gas", "velocity_x")])
->>>>>>> 4c61938e
     >>> print profile.x
     >>> print profile["gas", "temperature"]
 
@@ -1348,7 +1340,7 @@
                 field_ex = list(extrema[bin_field])
             if units is not None and bin_field in units:
                 if isinstance(field_ex[0], tuple):
-                    field_ex = [data_source.pf.quan(*f) for f in field_ex]
+                    field_ex = [data_source.ds.quan(*f) for f in field_ex]
                 fe = data_source.ds.arr(field_ex, units[bin_field])
                 fe.convert_to_units(bf_units)
                 field_ex = [fe[0].v, fe[1].v]
