--- conflicted
+++ resolved
@@ -198,13 +198,8 @@
             positions.shape[0], nvals[-1])
         op.process_octree(self.oct_handler, mdom_ind, positions, 
             self.fcoords, fields,
-<<<<<<< HEAD
-            self.domain_id, self._domain_offset, self.pf.periodicity,
-            index_fields, particle_octree, pdom_ind, self.pf.geometry)
-=======
             self.domain_id, self._domain_offset, self.ds.periodicity,
-            index_fields, particle_octree, pdom_ind)
->>>>>>> 2dd4af1f
+            index_fields, particle_octree, pdom_ind, self.ds.geometry)
         vals = op.finalize()
         if vals is None: return
         if isinstance(vals, list):
