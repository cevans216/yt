--- conflicted
+++ resolved
@@ -46,30 +46,11 @@
 OrionFieldInfo = FieldInfoContainer.create_with_fallback(FieldInfo)
 add_field = OrionFieldInfo.add_field
 
-<<<<<<< HEAD
-add_orion_field("density", function=lambda a,b: None, take_log=True,
-=======
 add_orion_field("density", function=NullFunc, take_log=True,
->>>>>>> b527b30a
                 validators = [ValidateDataField("density")],
                 units=r"\rm{g}/\rm{cm}^3")
 KnownOrionFields["density"]._projected_units =r"\rm{g}/\rm{cm}^2"
 
-<<<<<<< HEAD
-add_orion_field("eden", function=lambda a,b: None, take_log=True,
-                validators = [ValidateDataField("eden")],
-                units=r"\rm{erg}/\rm{cm}^3")
-
-add_orion_field("xmom", function=lambda a,b: None, take_log=False,
-                validators = [ValidateDataField("xmom")],
-                units=r"\rm{g}/\rm{cm^2\ s}")
-
-add_orion_field("ymom", function=lambda a,b: None, take_log=False,
-                validators = [ValidateDataField("ymom")],
-                units=r"\rm{gm}/\rm{cm^2\ s}")
-
-add_orion_field("zmom", function=lambda a,b: None, take_log=False,
-=======
 add_orion_field("eden", function=NullFunc, take_log=True,
                 validators = [ValidateDataField("eden")],
                 units=r"\rm{erg}/\rm{cm}^3")
@@ -83,7 +64,6 @@
                 units=r"\rm{gm}/\rm{cm^2\ s}")
 
 add_orion_field("zmom", function=NullFunc, take_log=False,
->>>>>>> b527b30a
                 validators = [ValidateDataField("zmom")],
                 units=r"\rm{g}/\rm{cm^2\ s}")
 
@@ -191,6 +171,6 @@
 
 for pf in _particle_field_list:
     pfunc = particle_func("particle_%s" % (pf))
-    add_orion_field("particle_%s" % pf, function=pfunc,
-                    validators = [ValidateSpatial(0)],
-                    particle_type=True)+    add_field("particle_%s" % pf, function=pfunc,
+              validators = [ValidateSpatial(0)],
+              particle_type=True)