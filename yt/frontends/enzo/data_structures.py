--- conflicted
+++ resolved
@@ -281,8 +281,7 @@
         self.grids[0].Level = 0
         si, ei, LE, RE, fn, npart = [], [], [], [], [], []
         all = [si, ei, LE, RE, fn]
-<<<<<<< HEAD
-        pbar = get_pbar("Parsing Hierarchy", self.num_grids)
+        pbar = get_pbar("Parsing Hierarchy ", self.num_grids)
         if self.parameter_file.parameters["VersionNumber"] > 2.0:
             active_particles = True
             nap = {}
@@ -291,9 +290,6 @@
         else:
             active_particles = False
             nap = None
-=======
-        pbar = get_pbar("Parsing Hierarchy ", self.num_grids)
->>>>>>> 45323cc3
         for grid_id in xrange(self.num_grids):
             pbar.update(grid_id)
             # We will unroll this list
