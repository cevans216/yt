--- conflicted
+++ resolved
@@ -815,12 +815,8 @@
         else:
             self.current_redshift = self.omega_lambda = self.omega_matter = \
                 self.hubble_constant = self.cosmological_simulation = 0.0
-<<<<<<< HEAD
-        self.particle_types = ["io"]
+        self.particle_types = []
         self.current_time = self.quan(self.parameters["InitialTime"], "code_time")
-=======
-        self.particle_types = []
->>>>>>> 777c6cc4
         if self.parameters["NumberOfParticles"] > 0 and \
             "AppendActiveParticleType" in self.parameters.keys():
             # If this is the case, then we know we should have a DarkMatter
