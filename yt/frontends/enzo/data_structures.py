"""
Data structures for Enzo



"""

#-----------------------------------------------------------------------------
# Copyright (c) 2013, yt Development Team.
#
# Distributed under the terms of the Modified BSD License.
#
# The full license is in the file COPYING.txt, distributed with this software.
#-----------------------------------------------------------------------------

from __future__ import absolute_import

from yt.utilities.on_demand_imports import _h5py as h5py
import io
import weakref
import numpy as np
import os
import stat
import string
import time
import re

from yt.utilities.on_demand_imports import \
    _libconf as libconf
from collections import defaultdict
from yt.extern.six.moves import zip as izip

from yt.frontends.enzo.misc import \
    cosmology_get_units
from yt.funcs import \
    ensure_list, \
    ensure_tuple, \
    get_pbar, \
    setdefaultattr
from yt.data_objects.grid_patch import \
    AMRGridPatch
from yt.geometry.grid_geometry_handler import \
    GridIndex
from yt.geometry.geometry_handler import \
    YTDataChunk
from yt.data_objects.static_output import \
    Dataset
from yt.fields.field_info_container import \
    NullFunc
from yt.utilities.logger import ytLogger as mylog

from .fields import \
    EnzoFieldInfo


class EnzoGrid(AMRGridPatch):
    """
    Class representing a single Enzo Grid instance.
    """

    def __init__(self, id, index):
        """
        Returns an instance of EnzoGrid with *id*, associated with
        *filename* and *index*.
        """
        #All of the field parameters will be passed to us as needed.
        AMRGridPatch.__init__(self, id, filename = None, index = index)
        self._children_ids = []
        self._parent_id = -1
        self.Level = -1

    def set_filename(self, filename):
        """
        Intelligently set the filename.
        """
        if filename is None:
            self.filename = filename
            return
        if self.index._strip_path:
            self.filename = os.path.join(self.index.directory,
                                         os.path.basename(filename))
        elif filename[0] == os.path.sep:
            self.filename = filename
        else:
            self.filename = os.path.join(self.index.directory, filename)
        return

    def __repr__(self):
        return "EnzoGrid_%04i" % (self.id)

    @property
    def Parent(self):
        if self._parent_id == -1: return None
        return self.index.grids[self._parent_id - self._id_offset]

    @property
    def Children(self):
        return [self.index.grids[cid - self._id_offset]
                for cid in self._children_ids]

    @property
    def NumberOfActiveParticles(self):
        if not hasattr(self.index, "grid_active_particle_count"): return {}
        id = self.id - self._id_offset
        nap = dict((ptype, self.index.grid_active_particle_count[ptype][id]) \
                   for ptype in self.index.grid_active_particle_count)
        return nap

class EnzoGridInMemory(EnzoGrid):
    __slots__ = ['proc_num']
    def set_filename(self, filename):
        pass

class EnzoGridGZ(EnzoGrid):

    __slots__ = ()

    def retrieve_ghost_zones(self, n_zones, fields, all_levels=False,
                             smoothed=False):
        NGZ = self.ds.parameters.get("NumberOfGhostZones", 3)
        if n_zones > NGZ:
            return EnzoGrid.retrieve_ghost_zones(
                self, n_zones, fields, all_levels, smoothed)

        # ----- Below is mostly the original code, except we remove the field
        # ----- access section
        # We will attempt this by creating a datacube that is exactly bigger
        # than the grid by nZones*dx in each direction
        nl = self.get_global_startindex() - n_zones
        new_left_edge = nl * self.dds + self.ds.domain_left_edge
        # Something different needs to be done for the root grid, though
        level = self.Level
        kwargs = {'dims': self.ActiveDimensions + 2*n_zones,
                  'num_ghost_zones':n_zones,
                  'use_pbar':False}
        # This should update the arguments to set the field parameters to be
        # those of this grid.
        kwargs.update(self.field_parameters)
        if smoothed:
            #cube = self.index.smoothed_covering_grid(
            #    level, new_left_edge, new_right_edge, **kwargs)
            cube = self.index.smoothed_covering_grid(
                level, new_left_edge, **kwargs)
        else:
            cube = self.index.covering_grid(
                level, new_left_edge, **kwargs)
        # ----- This is EnzoGrid.get_data, duplicated here mostly for
        # ----  efficiency's sake.
        start_zone = NGZ - n_zones
        if start_zone == 0:
            end_zone = None
        else:
            end_zone = -(NGZ - n_zones)
        sl = tuple([slice(start_zone, end_zone) for i in range(3)])
        if fields is None: return cube
        for field in ensure_list(fields):
            if field in self.field_list:
                conv_factor = 1.0
                if field in self.ds.field_info:
<<<<<<< HEAD
                    conv_factor = self.ds.field_info[field]._convert_function(self)
                if self.ds.field_info[field].sampling_type == "particle": continue
=======
                    conv_factor = self.ds.field_info[field]._convert_function(
                        self)
                if self.ds.field_info[field].particle_type: continue
>>>>>>> f3ee5f35
                temp = self.index.io._read_raw_data_set(self, field)
                temp = temp.swapaxes(0, 2)
                cube.field_data[field] = np.multiply(
                    temp, conv_factor, temp)[sl]
        return cube

class EnzoHierarchy(GridIndex):

    _strip_path = False
    grid = EnzoGrid
    _preload_implemented = True

    def __init__(self, ds, dataset_type):

        self.dataset_type = dataset_type
        if ds.file_style is not None:
            self._bn = ds.file_style
        else:
            self._bn = "%s.cpu%%04i"
        self.index_filename = os.path.abspath(
            "%s.hierarchy" % (ds.parameter_filename))
        if os.path.getsize(self.index_filename) == 0:
            raise IOError(-1,"File empty", self.index_filename)
        self.directory = os.path.dirname(self.index_filename)

        # For some reason, r8 seems to want Float64
        if "CompilerPrecision" in ds \
            and ds["CompilerPrecision"] == "r4":
            self.float_type = 'float32'
        else:
            self.float_type = 'float64'

        GridIndex.__init__(self, ds, dataset_type)
        # sync it back
        self.dataset.dataset_type = self.dataset_type

    def _count_grids(self):
        self.num_grids = None
        test_grid = test_grid_id = None
        self.num_stars = 0
        for line in rlines(open(self.index_filename, "rb")):
            if line.startswith("BaryonFileName") or \
               line.startswith("ParticleFileName") or \
               line.startswith("FileName "):
                test_grid = line.split("=")[-1].strip().rstrip()
            if line.startswith("NumberOfStarParticles"):
                self.num_stars = int(line.split("=")[-1])
            if line.startswith("Grid "):
                if self.num_grids is None:
                    self.num_grids = int(line.split("=")[-1])
                test_grid_id = int(line.split("=")[-1])
                if test_grid is not None:
                    break
        self._guess_dataset_type(self.ds.dimensionality, test_grid, test_grid_id)

    def _guess_dataset_type(self, rank, test_grid, test_grid_id):
        if test_grid[0] != os.path.sep:
            test_grid = os.path.join(self.directory, test_grid)
        if not os.path.exists(test_grid):
            test_grid = os.path.join(self.directory,
                                    os.path.basename(test_grid))
            mylog.debug("Your data uses the annoying hardcoded path.")
            self._strip_path = True
        if self.dataset_type is not None: return
        if rank == 3:
            mylog.debug("Detected packed HDF5")
            if self.parameters.get("WriteGhostZones", 0) == 1:
                self.dataset_type= "enzo_packed_3d_gz"
                self.grid = EnzoGridGZ
            else:
                self.dataset_type = 'enzo_packed_3d'
        elif rank == 2:
            mylog.debug("Detect packed 2D")
            self.dataset_type = 'enzo_packed_2d'
        elif rank == 1:
            mylog.debug("Detect packed 1D")
            self.dataset_type = 'enzo_packed_1d'
        else:
            raise NotImplementedError

    # Sets are sorted, so that won't work!
    def _parse_index(self):
        def _next_token_line(token, f):
            for line in f:
                if line.startswith(token):
                    return line.split()[2:]
        pattern = r"Pointer: Grid\[(\d*)\]->NextGrid(Next|This)Level = (\d*)\s+$"
        patt = re.compile(pattern)
        f = open(self.index_filename, "rt")
        self.grids = [self.grid(1, self)]
        self.grids[0].Level = 0
        si, ei, LE, RE, fn, npart = [], [], [], [], [], []
        pbar = get_pbar("Parsing Hierarchy ", self.num_grids)
        version = self.dataset.parameters.get("VersionNumber", None)
        params = self.dataset.parameters
        if version is None and "Internal" in params:
            version = float(params["Internal"]["Provenance"]["VersionNumber"])
        if version >= 3.0:
            active_particles = True
            nap = dict((ap_type, []) for ap_type in
                params["Physics"]["ActiveParticles"]["ActiveParticlesEnabled"])
        else:
            if "AppendActiveParticleType" in self.parameters:
                nap = {}
                active_particles = True
                for type in self.parameters.get("AppendActiveParticleType", []):
                    nap[type] = []
            else:
                nap = None
                active_particles = False
        for grid_id in range(self.num_grids):
            pbar.update(grid_id)
            # We will unroll this list
            si.append(_next_token_line("GridStartIndex", f))
            ei.append(_next_token_line("GridEndIndex", f))
            LE.append(_next_token_line("GridLeftEdge", f))
            RE.append(_next_token_line("GridRightEdge", f))
            nb = int(_next_token_line("NumberOfBaryonFields", f)[0])
            fn.append([None])
            if nb > 0: fn[-1] = _next_token_line("BaryonFileName", f)
            npart.append(int(_next_token_line("NumberOfParticles", f)[0]))
            # Below we find out what active particles exist in this grid,
            # and add their counts individually.
            if active_particles:
                ptypes = _next_token_line("PresentParticleTypes", f)
                counts = [int(c) for c in _next_token_line("ParticleTypeCounts", f)]
                for ptype in self.parameters.get("AppendActiveParticleType", []):
                    if ptype in ptypes:
                        nap[ptype].append(counts[ptypes.index(ptype)])
                    else:
                        nap[ptype].append(0)
            if nb == 0 and npart[-1] > 0: fn[-1] = _next_token_line("ParticleFileName", f)
            for line in f:
                if len(line) < 2: break
                if line.startswith("Pointer:"):
                    vv = patt.findall(line)[0]
                    self.__pointer_handler(vv)
        pbar.finish()
        self._fill_arrays(ei, si, LE, RE, npart, nap)
        temp_grids = np.empty(self.num_grids, dtype='object')
        temp_grids[:] = self.grids
        self.grids = temp_grids
        self.filenames = fn

    def _initialize_grid_arrays(self):
        super(EnzoHierarchy, self)._initialize_grid_arrays()
        if "AppendActiveParticleType" in self.parameters.keys() and \
                len(self.parameters["AppendActiveParticleType"]):
            gac = dict((ptype, np.zeros(self.num_grids, dtype='i4')) \
                       for ptype in self.parameters["AppendActiveParticleType"])
            self.grid_active_particle_count = gac

    def _fill_arrays(self, ei, si, LE, RE, npart, nap):
        self.grid_dimensions.flat[:] = ei
        self.grid_dimensions -= np.array(si, dtype='i4')
        self.grid_dimensions += 1
        self.grid_left_edge.flat[:] = LE
        self.grid_right_edge.flat[:] = RE
        self.grid_particle_count.flat[:] = npart
        if nap is not None:
            for ptype in nap:
                self.grid_active_particle_count[ptype].flat[:] = nap[ptype]

    def __pointer_handler(self, m):
        sgi = int(m[2])-1
        if sgi == -1: return # if it's 0, then we're done with that lineage
        # Okay, so, we have a pointer.  We make a new grid, with an id of the length+1
        # (recall, Enzo grids are 1-indexed)
        self.grids.append(self.grid(len(self.grids)+1, self))
        # We'll just go ahead and make a weakref to cache
        second_grid = self.grids[sgi] # zero-indexed already
        first_grid = self.grids[int(m[0])-1]
        if m[1] == "Next":
            first_grid._children_ids.append(second_grid.id)
            second_grid._parent_id = first_grid.id
            second_grid.Level = first_grid.Level + 1
        elif m[1] == "This":
            if first_grid.Parent is not None:
                first_grid.Parent._children_ids.append(second_grid.id)
                second_grid._parent_id = first_grid._parent_id
            second_grid.Level = first_grid.Level
        self.grid_levels[sgi] = second_grid.Level

    def _rebuild_top_grids(self, level = 0):
        mylog.info("Rebuilding grids on level %s", level)
        cmask = (self.grid_levels.flat == (level + 1))
        cmsum = cmask.sum()
        mask = np.zeros(self.num_grids, dtype='bool')
        for grid in self.select_grids(level):
            mask[:] = 0
            LE = self.grid_left_edge[grid.id - grid._id_offset]
            RE = self.grid_right_edge[grid.id - grid._id_offset]
            grids, grid_i = self.get_box_grids(LE, RE)
            mask[grid_i] = 1
            grid._children_ids = []
            cgrids = self.grids[ ( mask * cmask).astype('bool') ]
            mylog.info("%s: %s / %s", grid, len(cgrids), cmsum)
            for cgrid in cgrids:
                grid._children_ids.append(cgrid.id)
                cgrid._parent_id = grid.id
        mylog.info("Finished rebuilding")

    def _populate_grid_objects(self):
        for g,f in izip(self.grids, self.filenames):
            g._prepare_grid()
            g._setup_dx()
            g.set_filename(f[0])
        del self.filenames # No longer needed.
        self.max_level = self.grid_levels.max()

    def _detect_active_particle_fields(self):
        ap_list = self.dataset["AppendActiveParticleType"]
        _fields = dict((ap, []) for ap in ap_list)
        fields = []
        for ptype in self.dataset["AppendActiveParticleType"]:
            select_grids = self.grid_active_particle_count[ptype].flat
            if not np.any(select_grids):
                current_ptypes = self.dataset.particle_types
                new_ptypes = [p for p in current_ptypes if p != ptype]
                self.dataset.particle_types = new_ptypes
                self.dataset.particle_types_raw = new_ptypes
                continue
            gs = self.grids[select_grids > 0]
            g = gs[0]
            handle = h5py.File(g.filename, "r")
            node = handle["/Grid%08i/Particles/" % g.id]
            for ptype in (str(p) for p in node):
                if ptype not in _fields: continue
                for field in (str(f) for f in node[ptype]):
                    _fields[ptype].append(field)
                    sh = node[ptype][field].shape
                    if len(sh) > 1:
                        self.io._array_fields[field] = (sh[1], )
                fields += [(ptype, field) for field in _fields.pop(ptype)]
            handle.close()
        return set(fields)

    def _setup_derived_fields(self):
        super(EnzoHierarchy, self)._setup_derived_fields()
        aps = self.dataset.parameters.get(
            "AppendActiveParticleType", [])
        for fname, field in self.ds.field_info.items():
            if not field.sampling_type == "particle": continue
            if isinstance(fname, tuple): continue
            if field._function is NullFunc: continue
            for apt in aps:
                dd = field._copy_def()
                dd.pop("name")
                self.ds.field_info.add_field((apt, fname),
                                             sampling_type="cell",
                                             **dd)

    def _detect_output_fields(self):
        self.field_list = []
        # Do this only on the root processor to save disk work.
        if self.comm.rank in (0, None):
            mylog.info("Gathering a field list (this may take a moment.)")
            field_list = set()
            random_sample = self._generate_random_grids()
            for grid in random_sample:
                if not hasattr(grid, 'filename'): continue
                try:
                    gf = self.io._read_field_names(grid)
                except self.io._read_exception:
                    raise IOError("Grid %s is a bit funky?", grid.id)
                mylog.debug("Grid %s has: %s", grid.id, gf)
                field_list = field_list.union(gf)
            if "AppendActiveParticleType" in self.dataset.parameters:
                ap_fields = self._detect_active_particle_fields()
                field_list = list(set(field_list).union(ap_fields))
                if not any(f[0] == 'io' for f in field_list):
                    if 'io' in self.dataset.particle_types_raw:
                        ptypes_raw = list(self.dataset.particle_types_raw)
                        ptypes_raw.remove('io')
                        self.dataset.particle_types_raw = tuple(ptypes_raw)

                    if 'io' in self.dataset.particle_types:
                        ptypes = list(self.dataset.particle_types)
                        ptypes.remove('io')
                        self.dataset.particle_types = tuple(ptypes)
            ptypes = self.dataset.particle_types
            ptypes_raw = self.dataset.particle_types_raw
        else:
            field_list = None
            ptypes = None
            ptypes_raw = None
        self.field_list = list(self.comm.mpi_bcast(field_list))
        self.dataset.particle_types = list(self.comm.mpi_bcast(ptypes))
        self.dataset.particle_types_raw = list(self.comm.mpi_bcast(ptypes_raw))


    def _generate_random_grids(self):
        if self.num_grids > 40:
            starter = np.random.randint(0, 20)
            random_sample = np.mgrid[starter:len(self.grids)-1:20j].astype("int32")
            # We also add in a bit to make sure that some of the grids have
            # particles
            gwp = self.grid_particle_count > 0
            if np.any(gwp) and not np.any(gwp[(random_sample,)]):
                # We just add one grid.  This is not terribly efficient.
                first_grid = np.where(gwp)[0][0]
                random_sample.resize((21,))
                random_sample[-1] = first_grid
                mylog.debug("Added additional grid %s", first_grid)
            mylog.debug("Checking grids: %s", random_sample.tolist())
        else:
            random_sample = np.mgrid[0:max(len(self.grids),1)].astype("int32")
        return self.grids[(random_sample,)]

    def _get_particle_type_counts(self):
        try:
            ret = {}
            for ptype in self.grid_active_particle_count:
                ret[ptype] = self.grid_active_particle_count[ptype].sum()
            return ret
        except AttributeError:
            return super(EnzoHierarchy, self)._get_particle_type_counts()

    def find_particles_by_type(self, ptype, max_num=None, additional_fields=None):
        """
        Returns a structure of arrays with all of the particles'
        positions, velocities, masses, types, IDs, and attributes for
        a particle type **ptype** for a maximum of **max_num**
        particles.  If non-default particle fields are used, provide
        them in **additional_fields**.
        """
        # Not sure whether this routine should be in the general HierarchyType.
        if self.grid_particle_count.sum() == 0:
            mylog.info("Data contains no particles.");
            return None
        if additional_fields is None:
            additional_fields = ['metallicity_fraction', 'creation_time',
                                 'dynamical_time']
        pfields = [f for f in self.field_list if f.startswith('particle_')]
        nattr = self.dataset['NumberOfParticleAttributes']
        if nattr > 0:
            pfields += additional_fields[:nattr]
        # Find where the particles reside and count them
        if max_num is None: max_num = 1e100
        total = 0
        pstore = []
        for level in range(self.max_level, -1, -1):
            for grid in self.select_grids(level):
                index = np.where(grid['particle_type'] == ptype)[0]
                total += len(index)
                pstore.append(index)
                if total >= max_num: break
            if total >= max_num: break
        result = None
        if total > 0:
            result = {}
            for p in pfields:
                result[p] = np.zeros(total, 'float64')
            # Now we retrieve data for each field
            ig = count = 0
            for level in range(self.max_level, -1, -1):
                for grid in self.select_grids(level):
                    nidx = len(pstore[ig])
                    if nidx > 0:
                        for p in pfields:
                            result[p][count:count+nidx] = grid[p][pstore[ig]]
                        count += nidx
                    ig += 1
                    if count >= total: break
                if count >= total: break
            # Crop data if retrieved more than max_num
            if count > max_num:
                for p in pfields:
                    result[p] = result[p][0:max_num]
        return result

class EnzoHierarchyInMemory(EnzoHierarchy):

    grid = EnzoGridInMemory
    _enzo = None

    @property
    def enzo(self):
        if self._enzo is None:
            import enzo
            self._enzo = enzo
        return self._enzo

    def __init__(self, ds, dataset_type = None):
        self.dataset_type = dataset_type
        self.float_type = 'float64'
        self.dataset = weakref.proxy(ds) # for _obtain_enzo
        self.float_type = self.enzo.hierarchy_information["GridLeftEdge"].dtype
        self.directory = os.getcwd()
        GridIndex.__init__(self, ds, dataset_type)

    def _initialize_data_storage(self):
        pass

    def _count_grids(self):
        self.num_grids = self.enzo.hierarchy_information["GridDimensions"].shape[0]

    def _parse_index(self):
        self._copy_index_structure()
        mylog.debug("Copying reverse tree")
        reverse_tree = self.enzo.hierarchy_information["GridParentIDs"].ravel().tolist()
        # Initial setup:
        mylog.debug("Reconstructing parent-child relationships")
        grids = []
        # We enumerate, so it's 0-indexed id and 1-indexed pid
        self.filenames = ["-1"] * self.num_grids
        for id,pid in enumerate(reverse_tree):
            grids.append(self.grid(id+1, self))
            grids[-1].Level = self.grid_levels[id, 0]
            if pid > 0:
                grids[-1]._parent_id = pid
                grids[pid-1]._children_ids.append(grids[-1].id)
        self.max_level = self.grid_levels.max()
        mylog.debug("Preparing grids")
        self.grids = np.empty(len(grids), dtype='object')
        for i, grid in enumerate(grids):
            if (i%1e4) == 0: mylog.debug("Prepared % 7i / % 7i grids", i, self.num_grids)
            grid.filename = "Inline_processor_%07i" % (self.grid_procs[i,0])
            grid._prepare_grid()
            grid.proc_num = self.grid_procs[i,0]
            self.grids[i] = grid
        mylog.debug("Prepared")

    def _initialize_grid_arrays(self):
        EnzoHierarchy._initialize_grid_arrays(self)
        self.grid_procs = np.zeros((self.num_grids,1),'int32')

    def _copy_index_structure(self):
        # Dimensions are important!
        self.grid_dimensions[:] = self.enzo.hierarchy_information["GridEndIndices"][:]
        self.grid_dimensions -= self.enzo.hierarchy_information["GridStartIndices"][:]
        self.grid_dimensions += 1
        self.grid_left_edge[:] = self.enzo.hierarchy_information["GridLeftEdge"][:]
        self.grid_right_edge[:] = self.enzo.hierarchy_information["GridRightEdge"][:]
        self.grid_levels[:] = self.enzo.hierarchy_information["GridLevels"][:]
        self.grid_procs = self.enzo.hierarchy_information["GridProcs"].copy()
        self.grid_particle_count[:] = self.enzo.hierarchy_information["GridNumberOfParticles"][:]

    def save_data(self, *args, **kwargs):
        pass

    _cached_field_list = None
    _cached_derived_field_list = None

    def _generate_random_grids(self):
        my_rank = self.comm.rank
        my_grids = self.grids[self.grid_procs.ravel() == my_rank]
        if len(my_grids) > 40:
            starter = np.random.randint(0, 20)
            random_sample = np.mgrid[starter:len(my_grids)-1:20j].astype("int32")
            mylog.debug("Checking grids: %s", random_sample.tolist())
        else:
            random_sample = np.mgrid[0:max(len(my_grids)-1,1)].astype("int32")
        return my_grids[(random_sample,)]

    def _chunk_io(self, dobj, cache = True, local_only = False):
        gfiles = defaultdict(list)
        gobjs = getattr(dobj._current_chunk, "objs", dobj._chunk_info)
        for g in gobjs:
            gfiles[g.filename].append(g)
        for fn in sorted(gfiles):
            if local_only:
                gobjs = [g for g in gfiles[fn] if g.proc_num == self.comm.rank]
                gfiles[fn] = gobjs
            gs = gfiles[fn]
            count = self._count_selection(dobj, gs)
            yield YTDataChunk(dobj, "io", gs, count, cache = cache)


class EnzoHierarchy1D(EnzoHierarchy):

    def _fill_arrays(self, ei, si, LE, RE, npart, nap):
        self.grid_dimensions[:,:1] = ei
        self.grid_dimensions[:,:1] -= np.array(si, dtype='i4')
        self.grid_dimensions += 1
        self.grid_left_edge[:,:1] = LE
        self.grid_right_edge[:,:1] = RE
        self.grid_particle_count.flat[:] = npart
        self.grid_left_edge[:,1:] = 0.0
        self.grid_right_edge[:,1:] = 1.0
        self.grid_dimensions[:,1:] = 1
        if nap is not None:
            raise NotImplementedError

class EnzoHierarchy2D(EnzoHierarchy):

    def _fill_arrays(self, ei, si, LE, RE, npart, nap):
        self.grid_dimensions[:,:2] = ei
        self.grid_dimensions[:,:2] -= np.array(si, dtype='i4')
        self.grid_dimensions += 1
        self.grid_left_edge[:,:2] = LE
        self.grid_right_edge[:,:2] = RE
        self.grid_particle_count.flat[:] = npart
        self.grid_left_edge[:,2] = 0.0
        self.grid_right_edge[:,2] = 1.0
        self.grid_dimensions[:,2] = 1
        if nap is not None:
            raise NotImplementedError

class EnzoDataset(Dataset):
    """
    Enzo-specific output, set at a fixed time.
    """
    _index_class = EnzoHierarchy
    _field_info_class = EnzoFieldInfo

    def __init__(self, filename, dataset_type=None,
                 file_style = None,
                 parameter_override = None,
                 conversion_override = None,
                 storage_filename = None,
                 units_override=None,
                 unit_system="cgs"):
        """
        This class is a stripped down class that simply reads and parses
        *filename* without looking at the index.  *dataset_type* gets passed
        to the index to pre-determine the style of data-output.  However,
        it is not strictly necessary.  Optionally you may specify a
        *parameter_override* dictionary that will override anything in the
        parameter file and a *conversion_override* dictionary that consists
        of {fieldname : conversion_to_cgs} that will override the #DataCGS.
        """
        self.fluid_types += ("enzo",)
        if filename.endswith(".hierarchy"): filename = filename[:-10]
        if parameter_override is None: parameter_override = {}
        self._parameter_override = parameter_override
        if conversion_override is None: conversion_override = {}
        self._conversion_override = conversion_override
        self.storage_filename = storage_filename
        Dataset.__init__(self, filename, dataset_type, file_style=file_style,
                         units_override=units_override, unit_system=unit_system)

    def _setup_1d(self):
        self._index_class = EnzoHierarchy1D
        self.domain_left_edge = \
            np.concatenate([[self.domain_left_edge], [0.0, 0.0]])
        self.domain_right_edge = \
            np.concatenate([[self.domain_right_edge], [1.0, 1.0]])

    def _setup_2d(self):
        self._index_class = EnzoHierarchy2D
        self.domain_left_edge = \
            np.concatenate([self.domain_left_edge, [0.0]])
        self.domain_right_edge = \
            np.concatenate([self.domain_right_edge, [1.0]])

    def get_parameter(self,parameter,type=None):
        """
        Gets a parameter not in the parameterDict.
        """
        if parameter in self.parameters:
            return self.parameters[parameter]
        for line in open(self.parameter_filename):
            if line.find("#") >= 1: # Keep the commented lines
                line=line[:line.find("#")]
            line=line.strip().rstrip()
            if len(line) < 2:
                continue
            try:
                param, vals = map(string.strip,map(string.rstrip,
                                                   line.split("=")))
            except ValueError:
                mylog.error("ValueError: '%s'", line)
            if parameter == param:
                if type is None:
                    t = vals.split()
                else:
                    t = map(type, vals.split())
                if len(t) == 1:
                    self.parameters[param] = t[0]
                else:
                    self.parameters[param] = t
                if param.endswith("Units") and not param.startswith("Temperature"):
                    dataType = param[:-5]
                    self.conversion_factors[dataType] = self.parameters[param]
                return self.parameters[parameter]

        return ""

    def _parse_parameter_file(self):
        """
        Parses the parameter file and establishes the various
        dictionaries.
        """
        # Let's read the file
        with io.open(self.parameter_filename, "r") as f:
            line = f.readline().strip()
            f.seek(0)
            if line == "Internal:":
                self._parse_enzo3_parameter_file(f)
            else:
                self._parse_enzo2_parameter_file(f)

    def _parse_enzo3_parameter_file(self, f):
        self.parameters = p = libconf.load(f)
        sim = p["SimulationControl"]
        internal = p["Internal"]
        phys = p["Physics"]
        self.refine_by = sim["AMR"]["RefineBy"]
        self.periodicity = tuple(a == 3 for a in
                            sim["Domain"]["LeftFaceBoundaryCondition"])
        self.dimensionality = sim["Domain"]["TopGridRank"]
        self.domain_dimensions = np.array(sim["Domain"]["TopGridDimensions"],
                                          dtype="int64")
        self.domain_left_edge = np.array(sim["Domain"]["DomainLeftEdge"],
                                         dtype="float64")
        self.domain_right_edge = np.array(sim["Domain"]["DomainRightEdge"],
                                          dtype="float64")
        self.gamma = phys["Hydro"]["Gamma"]
        self.unique_identifier = internal["Provenance"]["CurrentTimeIdentifier"]
        self.current_time = internal["InitialTime"]
        self.cosmological_simulation = phys["Cosmology"]["ComovingCoordinates"]
        if self.cosmological_simulation == 1:
            cosmo = phys["Cosmology"]
            self.current_redshift = internal["CosmologyCurrentRedshift"]
            self.omega_lambda = cosmo["OmegaLambdaNow"]
            self.omega_matter = cosmo["OmegaMatterNow"]
            self.hubble_constant = cosmo["HubbleConstantNow"]
        else:
            self.current_redshift = self.omega_lambda = self.omega_matter = \
                self.hubble_constant = self.cosmological_simulation = 0.0
        self.particle_types = ["DarkMatter"] + \
            phys["ActiveParticles"]["ActiveParticlesEnabled"]
        self.particle_types = tuple(self.particle_types)
        self.particle_types_raw = self.particle_types
        if self.dimensionality == 1:
            self._setup_1d()
        elif self.dimensionality == 2:
            self._setup_2d()

    def _parse_enzo2_parameter_file(self, f):
        for line in (l.strip() for l in f):
            if (len(line) < 2) or ("=" not in line): continue
            param, vals = (i.strip() for i in line.split("=",1))
            # First we try to decipher what type of value it is.
            vals = vals.split()
            # Special case approaching.
            if "(do" in vals: vals = vals[:1]
            if len(vals) == 0:
                pcast = str # Assume NULL output
            else:
                v = vals[0]
                # Figure out if it's castable to floating point:
                try:
                    float(v)
                except ValueError:
                    pcast = str
                else:
                    if any("." in v or "e+" in v or "e-" in v for v in vals):
                        pcast = float
                    elif v == "inf":
                        pcast = str
                    else:
                        pcast = int
            # Now we figure out what to do with it.
            if len(vals) == 0:
                vals = ""
            elif len(vals) == 1:
                vals = pcast(vals[0])
            else:
                vals = np.array([pcast(i) for i in vals if i != "-99999"])
            if param.startswith("Append"):
                if param not in self.parameters:
                    self.parameters[param] = []
                self.parameters[param].append(vals)
            else:
                self.parameters[param] = vals
        self.refine_by = self.parameters["RefineBy"]
        self.periodicity = ensure_tuple(
            self.parameters["LeftFaceBoundaryCondition"] == 3)
        self.dimensionality = self.parameters["TopGridRank"]
        if "MetaDataDatasetUUID" in self.parameters:
            self.unique_identifier = self.parameters["MetaDataDatasetUUID"]
        elif "CurrentTimeIdentifier" in self.parameters:
            self.unique_identifier = self.parameters["CurrentTimeIdentifier"]
        else:
            self.unique_identifier = \
                str(int(os.stat(self.parameter_filename)[stat.ST_CTIME]))
        if self.dimensionality > 1:
            self.domain_dimensions = self.parameters["TopGridDimensions"]
            if len(self.domain_dimensions) < 3:
                tmp = self.domain_dimensions.tolist()
                tmp.append(1)
                self.domain_dimensions = np.array(tmp)
                self.periodicity += (False,)
            self.domain_left_edge = np.array(self.parameters["DomainLeftEdge"],
                                             "float64").copy()
            self.domain_right_edge = np.array(self.parameters["DomainRightEdge"],
                                             "float64").copy()
        else:
            self.domain_left_edge = np.array(self.parameters["DomainLeftEdge"],
                                             "float64")
            self.domain_right_edge = np.array(self.parameters["DomainRightEdge"],
                                             "float64")
            self.domain_dimensions = np.array([self.parameters["TopGridDimensions"],1,1])
            self.periodicity += (False, False)

        self.gamma = self.parameters["Gamma"]
        if self.parameters["ComovingCoordinates"]:
            self.cosmological_simulation = 1
            self.current_redshift = self.parameters["CosmologyCurrentRedshift"]
            self.omega_lambda = self.parameters["CosmologyOmegaLambdaNow"]
            self.omega_matter = self.parameters["CosmologyOmegaMatterNow"]
            self.hubble_constant = self.parameters["CosmologyHubbleConstantNow"]
        else:
            self.current_redshift = self.omega_lambda = self.omega_matter = \
                self.hubble_constant = self.cosmological_simulation = 0.0
        self.particle_types = []
        self.current_time = self.parameters["InitialTime"]
        if self.parameters["NumberOfParticles"] > 0 and \
            "AppendActiveParticleType" in self.parameters.keys():
            # If this is the case, then we know we should have a DarkMatter
            # particle type, and we don't need the "io" type.
            self.parameters["AppendActiveParticleType"].append("DarkMatter")
        else:
            # We do not have an "io" type for Enzo particles if the
            # ActiveParticle machinery is on, as we simply will ignore any of
            # the non-DarkMatter particles in that case.  However, for older
            # datasets, we call this particle type "io".
            self.particle_types = ["io"]
        for ptype in self.parameters.get("AppendActiveParticleType", []):
            self.particle_types.append(ptype)
        self.particle_types = tuple(self.particle_types)
        self.particle_types_raw = self.particle_types

        if self.dimensionality == 1:
            self._setup_1d()
        elif self.dimensionality == 2:
            self._setup_2d()

    def _set_code_unit_attributes(self):
        if self.cosmological_simulation:
            k = cosmology_get_units(
                self.hubble_constant, self.omega_matter,
                self.parameters["CosmologyComovingBoxSize"],
                self.parameters["CosmologyInitialRedshift"],
                self.current_redshift)
            # Now some CGS values
            box_size = self.parameters["CosmologyComovingBoxSize"]
            setdefaultattr(self, 'length_unit', self.quan(box_size, "Mpccm/h"))
            setdefaultattr(
                self, 'mass_unit',
                self.quan(k['urho'], 'g/cm**3') * (self.length_unit.in_cgs())**3)
            setdefaultattr(self, 'time_unit', self.quan(k['utim'], 's'))
            setdefaultattr(self, 'velocity_unit', self.quan(k['uvel'], 'cm/s'))
        else:
            if "LengthUnits" in self.parameters:
                length_unit = self.parameters["LengthUnits"]
                mass_unit = self.parameters["DensityUnits"] * length_unit**3
                time_unit = self.parameters["TimeUnits"]
            elif "SimulationControl" in self.parameters:
                units = self.parameters["SimulationControl"]["Units"]
                length_unit = units["Length"]
                mass_unit = units["Density"] * length_unit**3
                time_unit = units["Time"]
            else:
                mylog.warning("Setting 1.0 in code units to be 1.0 cm")
                mylog.warning("Setting 1.0 in code units to be 1.0 s")
                length_unit = mass_unit = time_unit = 1.0

            setdefaultattr(self, 'length_unit', self.quan(length_unit, "cm"))
            setdefaultattr(self, 'mass_unit', self.quan(mass_unit, "g"))
            setdefaultattr(self, 'time_unit', self.quan(time_unit, "s"))
            setdefaultattr(
                self, 'velocity_unit', self.length_unit / self.time_unit)

        density_unit = self.mass_unit / self.length_unit**3
        magnetic_unit = np.sqrt(4*np.pi * density_unit) * self.velocity_unit
        magnetic_unit = np.float64(magnetic_unit.in_cgs())
        setdefaultattr(self, 'magnetic_unit', self.quan(magnetic_unit, "gauss"))

    @classmethod
    def _is_valid(cls, *args, **kwargs):
        if ("%s" % (args[0])).endswith(".hierarchy"):
            return True
        return os.path.exists("%s.hierarchy" % args[0])

    @classmethod
    def _guess_candidates(cls, base, directories, files):
        candidates = [_ for _ in files if _.endswith(".hierarchy")
                      and os.path.exists(
                        os.path.join(base, _.rsplit(".", 1)[0]))]
        # Typically, Enzo won't have nested outputs.
        return candidates, (len(candidates) == 0)

class EnzoDatasetInMemory(EnzoDataset):
    _index_class = EnzoHierarchyInMemory
    _dataset_type = 'enzo_inline'

    def __new__(cls, *args, **kwargs):
        obj = object.__new__(cls)
        obj.__init__(*args, **kwargs)
        return obj

    def __init__(self, parameter_override=None, conversion_override=None):
        self.fluid_types += ("enzo",)
        if parameter_override is None: parameter_override = {}
        self._parameter_override = parameter_override
        if conversion_override is None: conversion_override = {}
        self._conversion_override = conversion_override

        Dataset.__init__(self, "InMemoryParameterFile", self._dataset_type)

    def _parse_parameter_file(self):
        enzo = self._obtain_enzo()
        self.basename = "cycle%08i" % (
            enzo.yt_parameter_file["NumberOfPythonCalls"])
        self.parameters['CurrentTimeIdentifier'] = time.time()
        self.parameters.update(enzo.yt_parameter_file)
        self.conversion_factors.update(enzo.conversion_factors)
        for i in self.parameters:
            if isinstance(self.parameters[i], tuple):
                self.parameters[i] = np.array(self.parameters[i])
            if i.endswith("Units") and not i.startswith("Temperature"):
                dataType = i[:-5]
                self.conversion_factors[dataType] = self.parameters[i]
        self.domain_left_edge = self.parameters["DomainLeftEdge"].copy()
        self.domain_right_edge = self.parameters["DomainRightEdge"].copy()
        for i in self.conversion_factors:
            if isinstance(self.conversion_factors[i], tuple):
                self.conversion_factors[i] = np.array(self.conversion_factors[i])
        for p, v in self._parameter_override.items():
            self.parameters[p] = v
        for p, v in self._conversion_override.items():
            self.conversion_factors[p] = v
        self.refine_by = self.parameters["RefineBy"]
        self.periodicity = ensure_tuple(self.parameters["LeftFaceBoundaryCondition"] == 3)
        self.dimensionality = self.parameters["TopGridRank"]
        self.domain_dimensions = self.parameters["TopGridDimensions"]
        self.current_time = self.parameters["InitialTime"]
        if "CurrentTimeIdentifier" in self.parameters:
            self.unique_identifier = self.parameters["CurrentTimeIdentifier"]
        if self.parameters["ComovingCoordinates"]:
            self.cosmological_simulation = 1
            self.current_redshift = self.parameters["CosmologyCurrentRedshift"]
            self.omega_lambda = self.parameters["CosmologyOmegaLambdaNow"]
            self.omega_matter = self.parameters["CosmologyOmegaMatterNow"]
            self.hubble_constant = self.parameters["CosmologyHubbleConstantNow"]
        else:
            self.current_redshift = self.omega_lambda = self.omega_matter = \
                self.hubble_constant = self.cosmological_simulation = 0.0

    def _obtain_enzo(self):
        import enzo
        return enzo

    @classmethod
    def _is_valid(cls, *args, **kwargs):
        return False

# These next two functions are taken from
# http://www.reddit.com/r/Python/comments/6hj75/reverse_file_iterator/c03vms4
# Credit goes to "Brian" on Reddit

def rblocks(f, blocksize=4096):
    """Read file as series of blocks from end of file to start.

    The data itself is in normal order, only the order of the blocks is reversed.
    ie. "hello world" -> ["ld","wor", "lo ", "hel"]
    Note that the file must be opened in binary mode.
    """
    if 'b' not in f.mode.lower():
        raise Exception("File must be opened using binary mode.")
    size = os.stat(f.name).st_size
    fullblocks, lastblock = divmod(size, blocksize)

    # The first(end of file) block will be short, since this leaves
    # the rest aligned on a blocksize boundary.  This may be more
    # efficient than having the last (first in file) block be short
    f.seek(-lastblock,2)
    yield f.read(lastblock).decode('ascii')

    for i in range(fullblocks-1,-1, -1):
        f.seek(i * blocksize)
        yield f.read(blocksize).decode('ascii')

def rlines(f, keepends=False):
    """Iterate through the lines of a file in reverse order.

    If keepends is true, line endings are kept as part of the line.
    """
    buf = ''
    for block in rblocks(f):
        buf = block + buf
        lines = buf.splitlines(keepends)
        # Return all lines except the first (since may be partial)
        if lines:
            lines.reverse()
            buf = lines.pop() # Last line becomes end of new first line.
            for line in lines:
                yield line
    yield buf  # First line.<|MERGE_RESOLUTION|>--- conflicted
+++ resolved
@@ -157,14 +157,10 @@
             if field in self.field_list:
                 conv_factor = 1.0
                 if field in self.ds.field_info:
-<<<<<<< HEAD
-                    conv_factor = self.ds.field_info[field]._convert_function(self)
-                if self.ds.field_info[field].sampling_type == "particle": continue
-=======
                     conv_factor = self.ds.field_info[field]._convert_function(
                         self)
-                if self.ds.field_info[field].particle_type: continue
->>>>>>> f3ee5f35
+                if self.ds.field_info[field].sampling_type == "particle":
+                    continue
                 temp = self.index.io._read_raw_data_set(self, field)
                 temp = temp.swapaxes(0, 2)
                 cube.field_data[field] = np.multiply(
