#!/usr/bin/env python
from __future__ import print_function
import pkg_resources
import setuptools
import os, sys, os.path, glob, \
    tempfile, subprocess, shutil

def check_for_openmp():
    # Create a temporary directory
    tmpdir = tempfile.mkdtemp()
    curdir = os.getcwd()
    exit_code = 1

    if os.name == 'nt': return False

    try:
        os.chdir(tmpdir)

        # Get compiler invocation
        compiler = os.getenv('CC', 'cc')
        compiler = compiler.split(' ')

        # Attempt to compile a test script.
        # See http://openmp.org/wp/openmp-compilers/
        filename = r'test.c'
        file = open(filename,'wt', 1)
        file.write(
            "#include <omp.h>\n"
            "#include <stdio.h>\n"
            "int main() {\n"
            "#pragma omp parallel\n"
            "printf(\"Hello from thread %d, nthreads %d\\n\", omp_get_thread_num(), omp_get_num_threads());\n"
            "}"
            )
        file.flush()
        with open(os.devnull, 'w') as fnull:
            exit_code = subprocess.call(compiler + ['-fopenmp', filename],
                                        stdout=fnull, stderr=fnull)

        # Clean up
        file.close()
    except OSError:
        return False
    finally:
        os.chdir(curdir)
        shutil.rmtree(tmpdir)

    return exit_code == 0

def check_for_pyembree():
    try:
        fn = pkg_resources.resource_filename("pyembree", "rtcore.pxd")
    except ImportError:
        return None
    return os.path.dirname(fn)

def configuration(parent_package='',top_path=None):
    from numpy.distutils.misc_util import Configuration
    config = Configuration('lib',parent_package,top_path)
    if check_for_openmp() == True:
        omp_args = ['-fopenmp']
    else:
        omp_args = None
    # Because setjmp.h is included by lots of things, and because libpng hasn't
    # always properly checked its header files (see
    # https://bugzilla.redhat.com/show_bug.cgi?id=494579 ) we simply disable
    # support for setjmp.
    config.add_extension("bitarray", 
                ["yt/utilities/lib/bitarray.pyx"],
                libraries=["m"], depends=["yt/utilities/lib/bitarray.pxd"])
    config.add_extension("CICDeposit", 
                ["yt/utilities/lib/CICDeposit.pyx"],
                libraries=["m"], depends=["yt/utilities/lib/fp_utils.pxd"])
    config.add_extension("ContourFinding", 
                ["yt/utilities/lib/ContourFinding.pyx"],
                include_dirs=["yt/utilities/lib/",
                              "yt/geometry/"],
                libraries=["m"],
                depends=["yt/utilities/lib/fp_utils.pxd",
                         "yt/utilities/lib/amr_kdtools.pxd",
                         "yt/utilities/lib/ContourFinding.pxd",
                         "yt/geometry/oct_container.pxd"])
    config.add_extension("DepthFirstOctree", 
                ["yt/utilities/lib/DepthFirstOctree.pyx"],
                libraries=["m"], depends=["yt/utilities/lib/fp_utils.pxd"])
    config.add_extension("fortran_reader", 
                ["yt/utilities/lib/fortran_reader.pyx"],
                include_dirs=["yt/utilities/lib/"],
                libraries=["m"], depends=["yt/utilities/lib/fp_utils.pxd"])
    config.add_extension("geometry_utils", 
                ["yt/utilities/lib/geometry_utils.pyx"],
               extra_compile_args=omp_args,
               extra_link_args=omp_args,
                 libraries=["m"], depends=["yt/utilities/lib/fp_utils.pxd"])
    config.add_extension("Interpolators", 
                ["yt/utilities/lib/Interpolators.pyx"],
                libraries=["m"], depends=["yt/utilities/lib/fp_utils.pxd"])
    config.add_extension("alt_ray_tracers", 
                ["yt/utilities/lib/alt_ray_tracers.pyx"],
                libraries=["m"], depends=[])
    config.add_extension("marching_cubes", 
                ["yt/utilities/lib/marching_cubes.pyx",
                 "yt/utilities/lib/FixedInterpolator.c"],
                include_dirs=["yt/utilities/lib/"],
                libraries=["m"],
                depends=["yt/utilities/lib/fp_utils.pxd",
                         "yt/utilities/lib/fixed_interpolator.pxd",
                         "yt/utilities/lib/FixedInterpolator.h",
                ])
    config.add_extension("misc_utilities", 
                ["yt/utilities/lib/misc_utilities.pyx"],
                libraries=["m"], depends=["yt/utilities/lib/fp_utils.pxd"])
    config.add_extension("pixelization_routines",
                ["yt/utilities/lib/pixelization_routines.pyx",
                 "yt/utilities/lib/pixelization_constants.c"],
               include_dirs=["yt/utilities/lib/"],
               language="c++",
               libraries=["m"], depends=["yt/utilities/lib/fp_utils.pxd",
                                   "yt/utilities/lib/pixelization_constants.h"])
    config.add_extension("Octree", 
                ["yt/utilities/lib/Octree.pyx"],
                libraries=["m"], depends=["yt/utilities/lib/fp_utils.pxd"])
    config.add_extension("origami", 
                ["yt/utilities/lib/origami.pyx",
                 "yt/utilities/lib/origami_tags.c"],
                include_dirs=["yt/utilities/lib/"],
                depends=["yt/utilities/lib/origami_tags.h"])
    config.add_extension("image_utilities", 
                         ["yt/utilities/lib/image_utilities.pyx"],
                         libraries=["m"],
                         depends=["yt/utilities/lib/fp_utils.pxd"]),
    config.add_extension("PointsInVolume", 
                ["yt/utilities/lib/PointsInVolume.pyx"],
                libraries=["m"], depends=["yt/utilities/lib/fp_utils.pxd"])
    config.add_extension("QuadTree", 
                ["yt/utilities/lib/QuadTree.pyx"],
                libraries=["m"], depends=["yt/utilities/lib/fp_utils.pxd"])
    config.add_extension("RayIntegrators", 
                ["yt/utilities/lib/RayIntegrators.pyx"],
                libraries=["m"], depends=["yt/utilities/lib/fp_utils.pxd"])
    config.add_extension("mesh_utilities",
              ["yt/utilities/lib/mesh_utilities.pyx"],
               include_dirs=["yt/utilities/lib/"],
               libraries=["m"], 
               depends = ["yt/utilities/lib/fp_utils.pxd",
                          ],
          )
    config.add_extension("grid_traversal", 
               ["yt/utilities/lib/grid_traversal.pyx",
                "yt/utilities/lib/FixedInterpolator.c",
                "yt/utilities/lib/kdtree.c"],
               include_dirs=["yt/utilities/lib/"],
               libraries=["m"], 
               extra_compile_args=omp_args,
               extra_link_args=omp_args,
               depends = ["yt/utilities/lib/fp_utils.pxd",
                          "yt/utilities/lib/kdtree.h",
                          "yt/utilities/lib/FixedInterpolator.h",
                          "yt/utilities/lib/fixed_interpolator.pxd",
                          "yt/utilities/lib/field_interpolation_tables.pxd",
                          ]
          )
    config.add_extension("write_array",
                         ["yt/utilities/lib/write_array.pyx"])
    config.add_extension("element_mappings",
                         ["yt/utilities/lib/element_mappings.pyx"],
                         libraries=["m"], depends=["yt/utilities/lib/element_mappings.pxd"])
    config.add_extension("ragged_arrays",
                         ["yt/utilities/lib/ragged_arrays.pyx"])
    config.add_extension("amr_kdtools", 
                         ["yt/utilities/lib/amr_kdtools.pyx"],
                         libraries=["m"], depends=["yt/utilities/lib/fp_utils.pxd"])
<<<<<<< HEAD
    config.add_extension("line_integral_convolution",
                         ["yt/utilities/lib/line_integral_convolution.pyx"])
=======
    include_dirs = check_for_pyembree()
    if include_dirs is not None:
        config.add_extension("mesh_construction",
                             ["yt/utilities/lib/mesh_construction.pyx"],
                             include_dirs=["yt/utilities/lib", include_dirs],
                             libraries=["m", "embree"], language="c++",
                             depends=[])
        config.add_extension("mesh_traversal",
                             ["yt/utilities/lib/mesh_traversal.pyx"],
                             include_dirs=["yt/utilities/lib", include_dirs],
                             libraries=["m", "embree"], language="c++",
                             depends=["yt/utilities/lib/mesh_traversal.pxd"])
        config.add_extension("mesh_samplers",
                             ["yt/utilities/lib/mesh_samplers.pyx"],
                             include_dirs=["yt/utilities/lib", include_dirs],
                             libraries=["m", "embree"], language="c++",
                             depends=["yt/utilities/lib/mesh_samplers.pxd"])
>>>>>>> 41a2f7b7
    config.add_subpackage("tests")

    if os.environ.get("GPERFTOOLS", "no").upper() != "NO":
        gpd = os.environ["GPERFTOOLS"]
        idir = os.path.join(gpd, "include")
        ldir = os.path.join(gpd, "lib")
        print(("INCLUDE AND LIB DIRS", idir, ldir))
        config.add_extension("perftools_wrap",
                ["yt/utilities/lib/perftools_wrap.pyx"],
                libraries=["profiler"],
                library_dirs = [ldir],
                include_dirs = [idir],
            )
    config.make_config_py() # installs __config__.py
    return config<|MERGE_RESOLUTION|>--- conflicted
+++ resolved
@@ -170,10 +170,9 @@
     config.add_extension("amr_kdtools", 
                          ["yt/utilities/lib/amr_kdtools.pyx"],
                          libraries=["m"], depends=["yt/utilities/lib/fp_utils.pxd"])
-<<<<<<< HEAD
     config.add_extension("line_integral_convolution",
                          ["yt/utilities/lib/line_integral_convolution.pyx"])
-=======
+
     include_dirs = check_for_pyembree()
     if include_dirs is not None:
         config.add_extension("mesh_construction",
@@ -191,7 +190,7 @@
                              include_dirs=["yt/utilities/lib", include_dirs],
                              libraries=["m", "embree"], language="c++",
                              depends=["yt/utilities/lib/mesh_samplers.pxd"])
->>>>>>> 41a2f7b7
+
     config.add_subpackage("tests")
 
     if os.environ.get("GPERFTOOLS", "no").upper() != "NO":
