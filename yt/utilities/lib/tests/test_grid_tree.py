"""
Tests for GridTree



"""

#-----------------------------------------------------------------------------
# Copyright (c) 2013, yt Development Team.
#
# Distributed under the terms of the Modified BSD License.
#
# The full license is in the file COPYING.txt, distributed with this software.
#-----------------------------------------------------------------------------
import numpy as np
import random

from yt.testing import \
    assert_equal, assert_raises
from yt.frontends.stream.api import \
    load_amr_grids


def setup():
    """Prepare setup specific environment"""
    global test_ds

    grid_data = [
        dict(left_edge=[0.0, 0.0, 0.0], right_edge=[1.0, 1.0, 1.],
             level=0, dimensions=[16, 16, 16]),
        dict(left_edge=[0.25, 0.25, 0.25], right_edge=[0.75, 0.75, 0.75],
             level=1, dimensions=[16, 16, 16]),
        dict(left_edge=[0.25, 0.25, 0.375], right_edge=[0.5, 0.5, 0.625],
             level=2, dimensions=[16, 16, 16]),
        dict(left_edge=[0.5, 0.5, 0.375], right_edge=[0.75, 0.75, 0.625],
             level=2, dimensions=[16, 16, 16]),
        dict(left_edge=[0.3125, 0.3125, 0.4375],
             right_edge=[0.4375, 0.4375, 0.5625],
             level=3, dimensions=[16, 16, 16]),
        dict(left_edge=[0.5625, 0.5625, 0.4375],
             right_edge=[0.6875, 0.6875, 0.5625],
             level=3, dimensions=[16, 16, 16])
    ]

    for grid in grid_data:
        grid["density"] = \
            np.random.random(grid["dimensions"]) * 2 ** grid["level"]
    test_ds = load_amr_grids(grid_data, [16, 16, 16], 1.0)


def test_grid_tree():
    """Main test suite for GridTree"""
<<<<<<< HEAD
    grid_tree = test_pf.index._get_grid_tree()
=======
    grid_tree = test_ds.index.get_grid_tree()
>>>>>>> 2dd4af1f
    indices, levels, nchild, children = grid_tree.return_tree_info()

    grid_levels = [grid.Level for grid in test_ds.index.grids]

    grid_indices = [grid.id - grid._id_offset for grid in test_ds.index.grids]
    grid_nchild = [len(grid.Children) for grid in test_ds.index.grids]

    yield assert_equal, levels, grid_levels
    yield assert_equal, indices, grid_indices
    yield assert_equal, nchild, grid_nchild

    for i, grid in enumerate(test_ds.index.grids):
        if grid_nchild[i] > 0:
            grid_children = np.array([child.id - child._id_offset
                                      for child in grid.Children])
            yield assert_equal, grid_children, children[i]

def test_find_points():
    """Main test suite for MatchPoints"""
    num_points = 100
    randx = np.random.uniform(low=test_ds.domain_left_edge[0],
                              high=test_ds.domain_right_edge[0],
                              size=num_points)
    randy = np.random.uniform(low=test_ds.domain_left_edge[1],
                              high=test_ds.domain_right_edge[1],
                              size=num_points)
    randz = np.random.uniform(low=test_ds.domain_left_edge[2],
                              high=test_ds.domain_right_edge[2],
                              size=num_points)

<<<<<<< HEAD
    point_grids, point_grid_inds = test_pf.index._find_points(randx, randy, randz)
=======
    point_grids, point_grid_inds = test_ds.index.find_points(randx, randy, randz)
>>>>>>> 2dd4af1f

    grid_inds = np.zeros((num_points), dtype='int64')

    for ind, ixx, iyy, izz in zip(range(num_points), randx, randy, randz):

        pos = np.array([ixx, iyy, izz])
        pt_level = -1

        for grid in test_ds.index.grids:

            if np.all(pos >= grid.LeftEdge) and \
               np.all(pos <= grid.RightEdge) and \
               grid.Level > pt_level:
                pt_level = grid.Level
                grid_inds[ind] = grid.id - grid._id_offset

    yield assert_equal, point_grid_inds, grid_inds

    # Test wheter find_points works for lists
<<<<<<< HEAD
    point_grids, point_grid_inds = test_pf.index._find_points(randx.tolist(),
=======
    point_grids, point_grid_inds = test_ds.index.find_points(randx.tolist(),
>>>>>>> 2dd4af1f
                                                         randy.tolist(),
                                                         randz.tolist())
    yield assert_equal, point_grid_inds, grid_inds

    # Test if find_points works for scalar
    ind = random.randint(0, num_points - 1)
<<<<<<< HEAD
    point_grids, point_grid_inds = test_pf.index._find_points(randx[ind],
=======
    point_grids, point_grid_inds = test_ds.index.find_points(randx[ind],
>>>>>>> 2dd4af1f
                                                         randy[ind],
                                                         randz[ind])
    yield assert_equal, point_grid_inds, grid_inds[ind]

    # Test if find_points fails properly for non equal indices' array sizes
<<<<<<< HEAD
    yield assert_raises, AssertionError, test_pf.index._find_points, \
=======
    yield assert_raises, AssertionError, test_ds.index.find_points, \
>>>>>>> 2dd4af1f
        [0], 1.0, [2, 3]<|MERGE_RESOLUTION|>--- conflicted
+++ resolved
@@ -50,11 +50,7 @@
 
 def test_grid_tree():
     """Main test suite for GridTree"""
-<<<<<<< HEAD
-    grid_tree = test_pf.index._get_grid_tree()
-=======
-    grid_tree = test_ds.index.get_grid_tree()
->>>>>>> 2dd4af1f
+    grid_tree = test_ds.index._get_grid_tree()
     indices, levels, nchild, children = grid_tree.return_tree_info()
 
     grid_levels = [grid.Level for grid in test_ds.index.grids]
@@ -85,11 +81,7 @@
                               high=test_ds.domain_right_edge[2],
                               size=num_points)
 
-<<<<<<< HEAD
-    point_grids, point_grid_inds = test_pf.index._find_points(randx, randy, randz)
-=======
-    point_grids, point_grid_inds = test_ds.index.find_points(randx, randy, randz)
->>>>>>> 2dd4af1f
+    point_grids, point_grid_inds = test_ds.index._find_points(randx, randy, randz)
 
     grid_inds = np.zeros((num_points), dtype='int64')
 
@@ -109,30 +101,18 @@
     yield assert_equal, point_grid_inds, grid_inds
 
     # Test wheter find_points works for lists
-<<<<<<< HEAD
-    point_grids, point_grid_inds = test_pf.index._find_points(randx.tolist(),
-=======
-    point_grids, point_grid_inds = test_ds.index.find_points(randx.tolist(),
->>>>>>> 2dd4af1f
-                                                         randy.tolist(),
-                                                         randz.tolist())
+    point_grids, point_grid_inds = test_ds.index._find_points(randx.tolist(),
+                                                              randy.tolist(),
+                                                              randz.tolist())
     yield assert_equal, point_grid_inds, grid_inds
 
     # Test if find_points works for scalar
     ind = random.randint(0, num_points - 1)
-<<<<<<< HEAD
-    point_grids, point_grid_inds = test_pf.index._find_points(randx[ind],
-=======
-    point_grids, point_grid_inds = test_ds.index.find_points(randx[ind],
->>>>>>> 2dd4af1f
-                                                         randy[ind],
-                                                         randz[ind])
+    point_grids, point_grid_inds = test_ds.index._find_points(randx[ind],
+                                                              randy[ind],
+                                                              randz[ind])
     yield assert_equal, point_grid_inds, grid_inds[ind]
 
     # Test if find_points fails properly for non equal indices' array sizes
-<<<<<<< HEAD
-    yield assert_raises, AssertionError, test_pf.index._find_points, \
-=======
-    yield assert_raises, AssertionError, test_ds.index.find_points, \
->>>>>>> 2dd4af1f
+    yield assert_raises, AssertionError, test_ds.index._find_points, \
         [0], 1.0, [2, 3]