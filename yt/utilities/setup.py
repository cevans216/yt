--- conflicted
+++ resolved
@@ -5,115 +5,6 @@
 import os.path
 import glob
 
-
-<<<<<<< HEAD
-=======
-def check_for_png():
-    # First up: HDF5_DIR in environment
-    if "PNG_DIR" in os.environ:
-        png_dir = os.environ["PNG_DIR"]
-        png_inc = os.path.join(png_dir, "include")
-        png_lib = os.path.join(png_dir, "lib")
-        print "PNG_LOCATION: PNG_DIR: %s, %s" % (png_inc, png_lib)
-        return (png_inc, png_lib)
-    # Next up, we try png.cfg
-    elif os.path.exists("png.cfg"):
-        png_dir = open("png.cfg").read().strip()
-        png_inc = os.path.join(png_dir, "include")
-        png_lib = os.path.join(png_dir, "lib")
-        print "PNG_LOCATION: png.cfg: %s, %s" % (png_inc, png_lib)
-        return (png_inc, png_lib)
-    # Now we see if ctypes can help us:
-    try:
-        import ctypes.util
-        png_libfile = ctypes.util.find_library("png")
-        if png_libfile is not None and os.path.isfile(png_libfile):
-            # Now we've gotten a library, but we'll need to figure out the
-            # includes if this is going to work.  It feels like there is a
-            # better way to pull off two directory names.
-            png_dir = os.path.dirname(os.path.dirname(png_libfile))
-            if os.path.isdir(os.path.join(png_dir, "include")) and \
-               os.path.isfile(os.path.join(png_dir, "include", "png.h")):
-                png_inc = os.path.join(png_dir, "include")
-                png_lib = os.path.join(png_dir, "lib")
-                print "PNG_LOCATION: png found in: %s, %s" % (png_inc, png_lib)
-                return png_inc, png_lib
-    except ImportError:
-        pass
-    # X11 is where it's located by default on OSX, although I am slightly
-    # reluctant to link against that one.
-    for png_dir in ["/usr/", "/usr/local/", "/usr/X11/"]:
-        if os.path.isfile(os.path.join(png_dir, "include", "png.h")):
-            if os.path.isdir(os.path.join(png_dir, "include")) and \
-               os.path.isfile(os.path.join(png_dir, "include", "png.h")):
-                png_inc = os.path.join(png_dir, "include")
-                png_lib = os.path.join(png_dir, "lib")
-                print "PNG_LOCATION: png found in: %s, %s" % (png_inc, png_lib)
-                return png_inc, png_lib
-    print "Reading png location from png.cfg failed."
-    print "Please place the base directory of your png"
-    print "install in png.cfg and restart."
-    print "(ex: \"echo '/usr/local/' > png.cfg\" )"
-    sys.exit(1)
-
-
-def check_for_freetype():
-    # First up: environment
-    if "FTYPE_DIR" in os.environ:
-        freetype_dir = os.environ["FTYPE_DIR"]
-        freetype_inc = os.path.join(freetype_dir, "include")
-        freetype_lib = os.path.join(freetype_dir, "lib")
-        print "FTYPE_LOCATION: FTYPE_DIR: %s, %s" % (freetype_inc,
-            freetype_lib)
-        return (freetype_inc, freetype_lib)
-    # Next up, we try freetype.cfg
-    elif os.path.exists("freetype.cfg"):
-        freetype_dir = open("freetype.cfg").read().strip()
-        freetype_inc = os.path.join(freetype_dir, "include")
-        freetype_lib = os.path.join(freetype_dir, "lib")
-        print "FTYPE_LOCATION: freetype.cfg: %s, %s" % (freetype_inc,
-            freetype_lib)
-        return (freetype_inc, freetype_lib)
-    # Now we see if ctypes can help us:
-    try:
-        import ctypes.util
-        freetype_libfile = ctypes.util.find_library("freetype")
-        if freetype_libfile is not None and os.path.isfile(freetype_libfile):
-            # Now we've gotten a library, but we'll need to figure out the
-            # includes if this is going to work.  It feels like there is a
-            # better way to pull off two directory names.
-            freetype_dir = os.path.dirname(os.path.dirname(freetype_libfile))
-            if os.path.isdir(os.path.join(freetype_dir, "include")) and \
-                os.path.isfile(os.path.join(freetype_dir, "include",
-                    "ft2build.h")):
-                freetype_inc = os.path.join(freetype_dir, "include")
-                freetype_lib = os.path.join(freetype_dir, "lib")
-                print "FTYPE_LOCATION: freetype found in: %s, %s" % \
-                    (freetype_inc, freetype_lib)
-                return freetype_inc, freetype_lib
-    except ImportError:
-        pass
-    # X11 is where it's located by default on OSX, although I am slightly
-    # reluctant to link against that one.
-    for freetype_dir in ["/usr/", "/usr/local/", "/usr/X11/"]:
-        if os.path.isfile(os.path.join(freetype_dir, "include", "ft2build.h")):
-            if os.path.isdir(os.path.join(freetype_dir, "include")) and \
-                os.path.isfile(os.path.join(freetype_dir, "include",
-                    "ft2build.h")):
-                freetype_inc = os.path.join(freetype_dir, "include")
-                freetype_lib = os.path.join(freetype_dir, "lib")
-                print "FTYPE_LOCATION: freetype found in: %s, %s" % \
-                    (freetype_inc, freetype_lib)
-                return freetype_inc, freetype_lib
-    print "Reading freetype location from freetype.cfg failed."
-    print "Please place the base directory of your freetype"
-    print "install in freetype.cfg and restart."
-    print "(ex: \"echo '/usr/local/' > freetype.cfg\" )"
-    print "You can locate this by looking for the file ft2build.h"
-    sys.exit(1)
-
-
->>>>>>> ea624098
 def check_for_hdf5():
     # First up: HDF5_DIR in environment
     if "HDF5_DIR" in os.environ:
@@ -156,18 +47,7 @@
 
 def configuration(parent_package='', top_path=None):
     from numpy.distutils.misc_util import Configuration
-<<<<<<< HEAD
     config = Configuration('utilities',parent_package,top_path)
-=======
-    config = Configuration('utilities', parent_package, top_path)
-    png_inc, png_lib = check_for_png()
-    freetype_inc, freetype_lib = check_for_freetype()
-    # Because setjmp.h is included by lots of things,
-    # and because libpng hasn't
-    # always properly checked its header files (see
-    # https://bugzilla.redhat.com/show_bug.cgi?id=494579 ) we simply disable
-    # support for setjmp.
->>>>>>> ea624098
     config.add_subpackage("amr_kdtree")
     config.add_subpackage("answer_testing")
     config.add_subpackage("delaunay")  # From SciPy, written by Robert Kern
@@ -186,30 +66,7 @@
                          define_macros=[("H5_USE_16_API", True)],
                          libraries=["m", "hdf5"],
                          library_dirs=library_dirs, include_dirs=include_dirs)
-<<<<<<< HEAD
     config.add_extension("libconfig_wrapper", 
-=======
-    config.add_extension("amr_utils",
-        ["yt/utilities/amr_utils.pyx",
-         "yt/utilities/_amr_utils/FixedInterpolator.c",
-         "yt/utilities/_amr_utils/kdtree.c",
-         "yt/utilities/_amr_utils/union_find.c"] +
-         glob.glob("yt/utilities/_amr_utils/healpix_*.c"),
-        define_macros=[("PNG_SETJMP_NOT_SUPPORTED", True)],
-        include_dirs=["yt/utilities/_amr_utils/", png_inc,
-                      freetype_inc, os.path.join(freetype_inc, "freetype2")],
-        library_dirs=[png_lib, freetype_lib],
-        libraries=["m", "png", "freetype"],
-        depends=glob.glob("yt/utilities/_amr_utils/*.pyx") +
-                glob.glob("yt/utilities/_amr_utils/*.h") +
-                glob.glob("yt/utilities/_amr_utils/*.c"),
-        )
-    #config.add_extension("voropp",
-    #    ["yt/utilities/voropp.pyx"],
-    #    language="c++",
-    #    include_dirs=["yt/utilities/voro++"])
-    config.add_extension("libconfig_wrapper",
->>>>>>> ea624098
         ["yt/utilities/libconfig_wrapper.pyx"] +
          glob.glob("yt/utilities/_libconfig/*.c"),
         include_dirs=["yt/utilities/_libconfig/"],
