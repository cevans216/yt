"""
AMR kD-Tree Framework


"""
from __future__ import print_function
from __future__ import absolute_import

#-----------------------------------------------------------------------------
# Copyright (c) 2013, yt Development Team.
#
# Distributed under the terms of the Modified BSD License.
#
# The full license is in the file COPYING.txt, distributed with this software.
#-----------------------------------------------------------------------------

import operator
import numpy as np

from yt.funcs import mylog
from yt.utilities.on_demand_imports import _h5py as h5py
from yt.utilities.amr_kdtree.amr_kdtools import \
    receive_and_reduce, \
    send_to_parent, \
    scatter_image
from yt.utilities.lib.amr_kdtools import \
    Node, \
    add_pygrids, \
    find_node, \
    kd_is_leaf, \
    set_dirty, \
    depth_traverse, \
    depth_first_touch, \
    kd_traverse, \
    get_left_edge, \
    get_right_edge, \
    kd_sum_volume, \
    kd_node_check
from yt.utilities.parallel_tools.parallel_analysis_interface import \
    ParallelAnalysisInterface
from yt.utilities.lib.grid_traversal import PartitionedGrid
from yt.utilities.math_utils import periodic_position

steps = np.array([[-1, -1, -1], [-1, -1,  0], [-1, -1,  1],
                  [-1,  0, -1], [-1,  0,  0], [-1,  0,  1],
                  [-1,  1, -1], [-1,  1,  0], [-1,  1,  1],

                  [ 0, -1, -1], [ 0, -1,  0], [ 0, -1,  1],
                  [ 0,  0, -1],
                  # [ 0,  0,  0],
                  [ 0,  0,  1],
                  [ 0,  1, -1], [ 0,  1,  0], [ 0,  1,  1],

                  [ 1, -1, -1], [ 1, -1,  0], [ 1, -1,  1],
                  [ 1,  0, -1], [ 1,  0,  0], [ 1,  0,  1],
                  [ 1,  1, -1], [ 1,  1,  0], [ 1,  1,  1] ])

def _apply_log(data, log_changed, log_new):
    '''Helper used to set log10/10^ to data in AMRKDTree'''
    if not log_changed:
        return
    if log_new:
        np.log10(data, data)
    else:
        np.power(10.0, data, data)

class Tree(object):
    def __init__(self, ds, comm_rank=0, comm_size=1, left=None, right=None,
        min_level=None, max_level=None, data_source=None):

        self.ds = ds
        try:
            self._id_offset = ds.index.grids[0]._id_offset
        except AttributeError:
            self._id_offset = 0

        if data_source is None:
            data_source = ds.all_data()
        self.data_source = data_source
        if left is None:
            left = np.array([-np.inf]*3)
        if right is None:
            right = np.array([np.inf]*3)

        if min_level is None: min_level = 0
        if max_level is None: max_level = ds.index.max_level
        self.min_level = min_level
        self.max_level = max_level
        self.comm_rank = comm_rank
        self.comm_size = comm_size
        self.trunk = Node(None, None, None, left, right, -1, 1)
        self.build()

    def add_grids(self, grids):
        gles = np.array([g.LeftEdge for g in grids])
        gres = np.array([g.RightEdge for g in grids])
        gids = np.array([g.id for g in grids], dtype="int64")
        add_pygrids(self.trunk, gids.size, gles, gres, gids,
                    self.comm_rank, self.comm_size)
        del gles, gres, gids, grids

    def build(self):
        lvl_range = range(self.min_level, self.max_level+1)
        for lvl in lvl_range:
            #grids = self.data_source.select_grids(lvl)
            grids = np.array([b for b, mask in self.data_source.blocks if b.Level == lvl])
            if len(grids) == 0: continue
            self.add_grids(grids)

    def check_tree(self):
        for node in depth_traverse(self.trunk):
            if node.grid == -1:
                continue
            grid = self.ds.index.grids[node.grid - self._id_offset]
            dds = grid.dds
            gle = grid.LeftEdge
            nle = self.ds.arr(get_left_edge(node), input_units="code_length")
            nre = self.ds.arr(get_right_edge(node), input_units="code_length")
            li = np.rint((nle-gle)/dds).astype('int32')
            ri = np.rint((nre-gle)/dds).astype('int32')
            dims = (ri - li).astype('int32')
            assert(np.all(grid.LeftEdge <= nle))
            assert(np.all(grid.RightEdge >= nre))
            assert(np.all(dims > 0))
            # print grid, dims, li, ri

        # Calculate the Volume
        vol = kd_sum_volume(self.trunk)
        mylog.debug('AMRKDTree volume = %e' % vol)
        kd_node_check(self.trunk)

    def sum_cells(self, all_cells=False):
        cells = 0
        for node in depth_traverse(self.trunk):
            if node.grid == -1:
                continue
            if not all_cells and not kd_is_leaf(node):
                continue
            grid = self.ds.index.grids[node.grid - self._id_offset]
            dds = grid.dds
            gle = grid.LeftEdge
            nle = self.ds.arr(get_left_edge(node), input_units="code_length")
            nre = self.ds.arr(get_right_edge(node), input_units="code_length")
            li = np.rint((nle-gle)/dds).astype('int32')
            ri = np.rint((nre-gle)/dds).astype('int32')
            dims = (ri - li).astype('int32')
            cells += np.prod(dims)
        return cells


class AMRKDTree(ParallelAnalysisInterface):

    fields = None
    log_fields = None
    no_ghost = True

    def __init__(self, ds, min_level=None, max_level=None,
                 data_source=None):

        ParallelAnalysisInterface.__init__(self)

        self.ds = ds
        self.current_vcds = []
        self.current_saved_grids = []
        self.bricks = []
        self.brick_dimensions = []
        self.sdx = ds.index.get_smallest_dx()

        self.regenerate_data = True
        self._initialized = False
        try:
            self._id_offset = ds.index.grids[0]._id_offset
        except AttributeError:
            self._id_offset = 0

        if data_source is None:
            data_source = self.ds.all_data()
        self.data_source = data_source

        mylog.debug('Building AMRKDTree')
        self.tree = Tree(ds, self.comm.rank, self.comm.size,
                         min_level=min_level, max_level=max_level,
                         data_source=data_source)

<<<<<<< HEAD
    def set_fields(self, fields, log_fields, no_ghost):
        new_fields = self.data_source._determine_fields(fields)
        self.regenerate_data = \
            self.fields is None or \
            len(self.fields) != len(new_fields) or \
            self.fields != new_fields
        self.fields = new_fields

        if self.log_fields is not None:
=======
    def set_fields(self, fields, log_fields, no_ghost, force=False):
        new_fields = self.data_source._determine_fields(fields)
        regenerate_data = self.fields is None or \
                          len(self.fields) != len(new_fields) or \
                          self.fields != new_fields or force
        set_dirty(self.tree.trunk, regenerate_data)
        self.fields = new_fields

        if self.log_fields is not None and not regenerate_data:
>>>>>>> 2a141227
            flip_log = map(operator.ne, self.log_fields, log_fields)
        else:
            flip_log = [False] * len(log_fields)
        self.log_fields = log_fields

        self.no_ghost = no_ghost
        del self.bricks, self.brick_dimensions
        self.brick_dimensions = []
        bricks = []

        for b in self.traverse():
            map(_apply_log, b.my_data, flip_log, log_fields)
            bricks.append(b)
        self.bricks = np.array(bricks)
        self.brick_dimensions = np.array(self.brick_dimensions)
        self._initialized = True

    def initialize_source(self, fields, log_fields, no_ghost):
        if fields == self.fields and log_fields == self.log_fields and \
                no_ghost == self.no_ghost:
            return
        self.set_fields(fields, log_fields, no_ghost)

    def traverse(self, viewpoint=None):
        for node in kd_traverse(self.tree.trunk, viewpoint=viewpoint):
            yield self.get_brick_data(node)

    def slice_traverse(self, viewpoint = None):
        if not hasattr(self.ds.index, "grid"):
            raise NotImplementedError
        for node in kd_traverse(self.tree.trunk, viewpoint=viewpoint):
            grid = self.ds.index.grids[node.grid - self._id_offset]
            dds = grid.dds
            gle = grid.LeftEdge.in_units("code_length").ndarray_view()
            nle = get_left_edge(node)
            nre = get_right_edge(node)
            li = np.rint((nle-gle)/dds).astype('int32')
            ri = np.rint((nre-gle)/dds).astype('int32')
            dims = (ri - li).astype('int32')
            sl = (slice(li[0], ri[0]),
                  slice(li[1], ri[1]),
                  slice(li[2], ri[2]))
            gi = grid.get_global_startindex() + li
            yield grid, node, (sl, dims, gi)

    def get_node(self, nodeid):
        path = np.binary_repr(nodeid)
        depth = 1
        temp = self.tree.trunk
        for depth in range(1, len(path)):
            if path[depth] == '0':
                temp = temp.left
            else:
                temp = temp.right
        assert(temp is not None)
        return temp

    def locate_node(self, pos):
        return find_node(self.tree.trunk, pos)

    def get_reduce_owners(self):
        owners = {}
        for bottom_id in range(self.comm.size, 2*self.comm.size):
            temp = self.get_node(bottom_id)
            owners[temp.node_id] = temp.node_id - self.comm.size
            while temp is not None:
                if temp.parent is None: break
                if temp == temp.parent.right:
                    break
                temp = temp.parent
                owners[temp.node_id] = owners[temp.left.node_id]
        return owners

    def reduce_tree_images(self, image, viewpoint):
        if self.comm.size <= 1: return image
        myrank = self.comm.rank
        nprocs = self.comm.size
        owners = self.get_reduce_owners()
        node = self.get_node(nprocs + myrank)

        while owners[node.parent.node_id] == myrank:
            split_dim = node.parent.get_split_dim()
            split_pos = node.parent.get_split_pos()
            add_to_front = viewpoint[split_dim] >= split_pos
            image = receive_and_reduce(self.comm,
                                       owners[node.parent.right.node_id],
                                       image, add_to_front)
            if node.parent.node_id == 1: break
            else: node = node.parent
        else:
            send_to_parent(self.comm, owners[node.parent.node_id], image)

        return scatter_image(self.comm, owners[1], image)

    def get_brick_data(self, node):
<<<<<<< HEAD
        if node.data is not None and not self.regenerate_data:
=======
        if node.data is not None and not node.dirty:
>>>>>>> 2a141227
            return node.data
        grid = self.ds.index.grids[node.grid - self._id_offset]
        dds = grid.dds.ndarray_view()
        gle = grid.LeftEdge.ndarray_view()
        nle = get_left_edge(node)
        nre = get_right_edge(node)
        li = np.rint((nle-gle)/dds).astype('int32')
        ri = np.rint((nre-gle)/dds).astype('int32')
        dims = (ri - li).astype('int32')
        assert(np.all(grid.LeftEdge <= nle))
        assert(np.all(grid.RightEdge >= nre))

<<<<<<< HEAD
        if grid in self.current_saved_grids and not self.regenerate_data:
=======
        if grid in self.current_saved_grids and not node.dirty:
>>>>>>> 2a141227
            dds = self.current_vcds[self.current_saved_grids.index(grid)]
        else:
            dds = []
            for i, field in enumerate(self.fields):
                vcd = grid.get_vertex_centered_data(field, smoothed=True, no_ghost=self.no_ghost).astype('float64')
                if self.log_fields[i]: vcd = np.log10(vcd)
                dds.append(vcd)
                self.current_saved_grids.append(grid)
                self.current_vcds.append(dds)

        if self.data_source.selector is None:
            mask = np.ones(dims, dtype='uint8')
        else:
            mask = self.data_source.selector.fill_mask(grid)[li[0]:ri[0], li[1]:ri[1], li[2]:ri[2] ].astype('uint8')

        data = [d[li[0]:ri[0]+1,
                  li[1]:ri[1]+1,
                  li[2]:ri[2]+1].copy() for d in dds]

        brick = PartitionedGrid(grid.id, data,
                                mask,
                                nle.copy(),
                                nre.copy(),
                                dims.astype('int64'))
        node.data = brick
        node.dirty = False
        if not self._initialized:
            self.brick_dimensions.append(dims)
        self.regenerate_data = False
        return brick

    def locate_brick(self, position):
        r"""Given a position, find the node that contains it.
        Alias of AMRKDTree.locate_node, to preserve backwards
        compatibility.
        """
        return self.locate_node(position)

    def locate_neighbors(self, grid, ci):
        r"""Given a grid and cell index, finds the 26 neighbor grids
        and cell indices.

        Parameters
        ----------
        grid: Grid Object
            Grid containing the cell of interest
        ci: array-like
            The cell index of the cell of interest

        Returns
        -------
        grids: Numpy array of Grid objects
        cis: List of neighbor cell index tuples

        Both of these are neighbors that, relative to the current cell
        index (i,j,k), are ordered as:

        (i-1, j-1, k-1), (i-1, j-1, k ), (i-1, j-1, k+1), ...
        (i-1, j  , k-1), (i-1, j  , k ), (i-1, j  , k+1), ...
        (i+1, j+1, k-1), (i-1, j-1, k ), (i+1, j+1, k+1)

        That is they start from the lower left and proceed to upper
        right varying the third index most frequently. Note that the
        center cell (i,j,k) is ommitted.

        """
        ci = np.array(ci)
        center_dds = grid.dds
        position = grid.LeftEdge + (np.array(ci)+0.5)*grid.dds
        grids = np.empty(26, dtype='object')
        cis = np.empty([26,3], dtype='int64')
        offs = 0.5*(center_dds + self.sdx)

        new_cis = ci + steps
        in_grid = np.all((new_cis >=0)*
                         (new_cis < grid.ActiveDimensions),axis=1)
        new_positions = position + steps*offs
        new_positions = [periodic_position(p, self.ds) for p in new_positions]
        grids[in_grid] = grid

        get_them = np.argwhere(in_grid).ravel()
        cis[in_grid] = new_cis[in_grid]

        if (in_grid).sum()>0:
            grids[np.logical_not(in_grid)] = \
                [self.ds.index.grids[self.locate_brick(new_positions[i]).grid -
                                 self._id_offset]
                 for i in get_them]
            cis[np.logical_not(in_grid)] = \
                [(new_positions[i]-grids[i].LeftEdge)/
                 grids[i].dds for i in get_them]
        cis = [tuple(_ci) for _ci in cis]
        return grids, cis

    def locate_neighbors_from_position(self, position):
        r"""Given a position, finds the 26 neighbor grids
        and cell indices.

        This is a mostly a wrapper for locate_neighbors.

        Parameters
        ----------
        position: array-like
            Position of interest

        Returns
        -------
        grids: Numpy array of Grid objects
        cis: List of neighbor cell index tuples

        Both of these are neighbors that, relative to the current cell
        index (i,j,k), are ordered as:

        (i-1, j-1, k-1), (i-1, j-1, k ), (i-1, j-1, k+1), ...
        (i-1, j  , k-1), (i-1, j  , k ), (i-1, j  , k+1), ...
        (i+1, j+1, k-1), (i-1, j-1, k ), (i+1, j+1, k+1)

        That is they start from the lower left and proceed to upper
        right varying the third index most frequently. Note that the
        center cell (i,j,k) is ommitted.

        """
        position = np.array(position)
        grid = self.ds.index.grids[self.locate_brick(position).grid -
                               self._id_offset]
        ci = ((position-grid.LeftEdge)/grid.dds).astype('int64')
        return self.locate_neighbors(grid,ci)

    def store_kd_bricks(self, fn=None):
        if not self._initialized:
            self.initialize_source()
        if fn is None:
            fn = '%s_kd_bricks.h5'%self.ds
        if self.comm.rank != 0:
            self.comm.recv_array(self.comm.rank-1, tag=self.comm.rank-1)
        f = h5py.File(fn,'w')
        for node in depth_traverse(self.tree):
            i = node.node_id
            if node.data is not None:
                for fi,field in enumerate(self.fields):
                    try:
                        f.create_dataset("/brick_%s_%s" % (hex(i),field),
                                         data = node.data.my_data[fi].astype('float64'))
                    except:
                        pass
        f.close()
        del f
        if self.comm.rank != (self.comm.size-1):
            self.comm.send_array([0],self.comm.rank+1, tag=self.comm.rank)

    def load_kd_bricks(self,fn=None):
        if fn is None:
            fn = '%s_kd_bricks.h5' % self.ds
        if self.comm.rank != 0:
            self.comm.recv_array(self.comm.rank-1, tag=self.comm.rank-1)
        try:
            f = h5py.File(fn,"a")
            for node in depth_traverse(self.tree):
                i = node.node_id
                if node.grid != -1:
                    data = [f["brick_%s_%s" %
                              (hex(i), field)][:].astype('float64') for field in self.fields]
                    node.data = PartitionedGrid(node.grid.id, data,
                                                 node.l_corner.copy(),
                                                 node.r_corner.copy(),
                                                 node.dims.astype('int64'))

                    self.bricks.append(node.data)
                    self.brick_dimensions.append(node.dims)

            self.bricks = np.array(self.bricks)
            self.brick_dimensions = np.array(self.brick_dimensions)

            self._initialized=True
            f.close()
            del f
        except:
            pass
        if self.comm.rank != (self.comm.size-1):
            self.comm.send_array([0],self.comm.rank+1, tag=self.comm.rank)

    def join_parallel_trees(self):
        if self.comm.size == 0: return
        nid, pid, lid, rid, les, res, gid, splitdims, splitposs = \
                self.get_node_arrays()
        nid = self.comm.par_combine_object(nid, 'cat', 'list')
        pid = self.comm.par_combine_object(pid, 'cat', 'list')
        lid = self.comm.par_combine_object(lid, 'cat', 'list')
        rid = self.comm.par_combine_object(rid, 'cat', 'list')
        gid = self.comm.par_combine_object(gid, 'cat', 'list')
        les = self.comm.par_combine_object(les, 'cat', 'list')
        res = self.comm.par_combine_object(res, 'cat', 'list')
        splitdims = self.comm.par_combine_object(splitdims, 'cat', 'list')
        splitposs = self.comm.par_combine_object(splitposs, 'cat', 'list')
        nid = np.array(nid)
        self.rebuild_tree_from_array(nid, pid, lid,
            rid, les, res, gid, splitdims, splitposs)

    def get_node_arrays(self):
        nids = []
        leftids = []
        rightids = []
        parentids = []
        les = []
        res = []
        gridids = []
        splitdims = []
        splitposs = []
        for node in depth_first_touch(self.tree.trunk):
            nids.append(node.node_id)
            les.append(node.get_left_edge())
            res.append(node.get_right_edge())
            if node.left is None:
                leftids.append(-1)
            else:
                leftids.append(node.left.node_id)
            if node.right is None:
                rightids.append(-1)
            else:
                rightids.append(node.right.node_id)
            if node.parent is None:
                parentids.append(-1)
            else:
                parentids.append(node.parent.node_id)
            if node.grid is None:
                gridids.append(-1)
            else:
                gridids.append(node.grid)
            splitdims.append(node.get_split_dim())
            splitposs.append(node.get_split_pos())

        return nids, parentids, leftids, rightids, les, res, gridids,\
                splitdims, splitposs

    def rebuild_tree_from_array(self, nids, pids, lids,
                               rids, les, res, gids, splitdims, splitposs):
        del self.tree.trunk

        self.tree.trunk = Node(None,
                    None,
                    None,
                    les[0], res[0], gids[0], nids[0])

        N = nids.shape[0]
        for i in range(N):
            n = self.get_node(nids[i])
            n.set_left_edge(les[i])
            n.set_right_edge(res[i])
            if lids[i] != -1 and n.left is None:
                n.left = Node(n, None, None,
                              np.zeros(3, dtype='float64'),
                              np.zeros(3, dtype='float64'),
                              -1, lids[i])
            if rids[i] != -1 and n.right is None:
                n.right = Node(n, None, None,
                               np.zeros(3, dtype='float64'),
                               np.zeros(3, dtype='float64'),
                               -1, rids[i])
            if gids[i] != -1:
                n.grid = gids[i]

            if splitdims[i] != -1:
                n.create_split(splitdims[i], splitposs[i])

        mylog.info('AMRKDTree rebuilt, Final Volume: %e' % kd_sum_volume(self.tree.trunk))
        return self.tree.trunk

    def count_volume(self):
        return kd_sum_volume(self.tree.trunk)

    def count_cells(self):
        return self.tree.sum_cells()

if __name__ == "__main__":
    import yt
    from time import time
    ds = yt.load('/Users/skillman/simulations/DD1717/DD1717')
    ds.index

    t1 = time()
    hv = AMRKDTree(ds)
    t2 = time()

    print(kd_sum_volume(hv.tree.trunk))
    print(kd_node_check(hv.tree.trunk))
    print('Time: %e seconds' % (t2-t1))<|MERGE_RESOLUTION|>--- conflicted
+++ resolved
@@ -166,7 +166,6 @@
         self.brick_dimensions = []
         self.sdx = ds.index.get_smallest_dx()
 
-        self.regenerate_data = True
         self._initialized = False
         try:
             self._id_offset = ds.index.grids[0]._id_offset
@@ -182,17 +181,6 @@
                          min_level=min_level, max_level=max_level,
                          data_source=data_source)
 
-<<<<<<< HEAD
-    def set_fields(self, fields, log_fields, no_ghost):
-        new_fields = self.data_source._determine_fields(fields)
-        self.regenerate_data = \
-            self.fields is None or \
-            len(self.fields) != len(new_fields) or \
-            self.fields != new_fields
-        self.fields = new_fields
-
-        if self.log_fields is not None:
-=======
     def set_fields(self, fields, log_fields, no_ghost, force=False):
         new_fields = self.data_source._determine_fields(fields)
         regenerate_data = self.fields is None or \
@@ -202,7 +190,6 @@
         self.fields = new_fields
 
         if self.log_fields is not None and not regenerate_data:
->>>>>>> 2a141227
             flip_log = map(operator.ne, self.log_fields, log_fields)
         else:
             flip_log = [False] * len(log_fields)
@@ -298,11 +285,7 @@
         return scatter_image(self.comm, owners[1], image)
 
     def get_brick_data(self, node):
-<<<<<<< HEAD
-        if node.data is not None and not self.regenerate_data:
-=======
         if node.data is not None and not node.dirty:
->>>>>>> 2a141227
             return node.data
         grid = self.ds.index.grids[node.grid - self._id_offset]
         dds = grid.dds.ndarray_view()
@@ -315,11 +298,7 @@
         assert(np.all(grid.LeftEdge <= nle))
         assert(np.all(grid.RightEdge >= nre))
 
-<<<<<<< HEAD
-        if grid in self.current_saved_grids and not self.regenerate_data:
-=======
         if grid in self.current_saved_grids and not node.dirty:
->>>>>>> 2a141227
             dds = self.current_vcds[self.current_saved_grids.index(grid)]
         else:
             dds = []
@@ -348,7 +327,6 @@
         node.dirty = False
         if not self._initialized:
             self.brick_dimensions.append(dims)
-        self.regenerate_data = False
         return brick
 
     def locate_brick(self, position):
