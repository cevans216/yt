--- conflicted
+++ resolved
@@ -141,6 +141,137 @@
                 if v < mi: mi = v
                 if v > ma: ma = v
     return (mi, ma)
+
+@cython.boundscheck(False)
+@cython.wraparound(False)
+@cython.cdivision(True)
+def get_box_grids_level(np.ndarray[np.float64_t, ndim=1] left_edge,
+                        np.ndarray[np.float64_t, ndim=1] right_edge,
+                        int level,
+                        np.ndarray[np.float64_t, ndim=2] left_edges,
+                        np.ndarray[np.float64_t, ndim=2] right_edges,
+                        np.ndarray[np.int32_t, ndim=2] levels,
+                        np.ndarray[np.int32_t, ndim=1] mask,
+                        int min_index = 0):
+    cdef int i, n
+    cdef int nx = left_edges.shape[0]
+    cdef int inside 
+    for i in range(nx):
+        if i < min_index or levels[i,0] != level:
+            mask[i] = 0
+            continue
+        inside = 1
+        for n in range(3):
+            if left_edge[n] >= right_edges[i,n] or \
+               right_edge[n] <= left_edges[i,n]:
+                inside = 0
+                break
+        if inside == 1: mask[i] = 1
+        else: mask[i] = 0
+
+@cython.boundscheck(False)
+@cython.wraparound(False)
+@cython.cdivision(True)
+def get_box_grids_below_level(
+                        np.ndarray[np.float64_t, ndim=1] left_edge,
+                        np.ndarray[np.float64_t, ndim=1] right_edge,
+                        int level,
+                        np.ndarray[np.float64_t, ndim=2] left_edges,
+                        np.ndarray[np.float64_t, ndim=2] right_edges,
+                        np.ndarray[np.int32_t, ndim=2] levels,
+                        np.ndarray[np.int32_t, ndim=1] mask,
+                        int min_level = 0):
+    cdef int i, n
+    cdef int nx = left_edges.shape[0]
+    cdef int inside 
+    for i in range(nx):
+        mask[i] = 0
+        if levels[i,0] <= level and levels[i,0] >= min_level:
+            inside = 1
+            for n in range(3):
+                if left_edge[n] >= right_edges[i,n] or \
+                   right_edge[n] <= left_edges[i,n]:
+                    inside = 0
+                    break
+            if inside == 1: mask[i] = 1
+
+@cython.boundscheck(False)
+@cython.wraparound(False)
+@cython.cdivision(True)
+def find_values_at_point(np.ndarray[np.float64_t, ndim=1] point,
+                         np.ndarray[np.float64_t, ndim=2] left_edges,
+                         np.ndarray[np.float64_t, ndim=2] right_edges,
+                         np.ndarray[np.int32_t, ndim=2] dimensions,
+                         field_names, grid_objects):
+    # This iterates in order, first to last, and then returns with the first
+    # one in which the point is located; this means if you order from highest
+    # level to lowest, you will find the correct grid without consulting child
+    # masking.  Note also that we will do a few relatively slow operations on
+    # strings and whatnot, but they should not be terribly slow.
+    cdef int ind[3], gi, fi
+    cdef int nf = len(field_names)
+    cdef np.float64_t dds
+    cdef np.ndarray[np.float64_t, ndim=3] field
+    cdef np.ndarray[np.float64_t, ndim=1] rv = np.zeros(nf, dtype='float64')
+    for gi in range(left_edges.shape[0]):
+        if not ((left_edges[gi,0] < point[0] < right_edges[gi,0])
+            and (left_edges[gi,1] < point[1] < right_edges[gi,1])
+            and (left_edges[gi,2] < point[2] < right_edges[gi,2])):
+            continue
+        # We found our grid!
+        for fi in range(3):
+            dds = ((right_edges[gi,fi] - left_edges[gi,fi])/
+                   (<np.float64_t> dimensions[gi,fi]))
+            ind[fi] = <int> ((point[fi] - left_edges[gi,fi])/dds)
+        grid = grid_objects[gi]
+        for fi in range(nf):
+            field = grid[field_names[fi]]
+            rv[fi] = field[ind[0], ind[1], ind[2]]
+        return rv
+    raise KeyError
+
+@cython.boundscheck(False)
+@cython.wraparound(False)
+@cython.cdivision(True)
+def obtain_rvec(data):
+    # This is just to let the pointers exist and whatnot.  We can't cdef them
+    # inside conditionals.
+    cdef np.ndarray[np.float64_t, ndim=1] xf
+    cdef np.ndarray[np.float64_t, ndim=1] yf
+    cdef np.ndarray[np.float64_t, ndim=1] zf
+    cdef np.ndarray[np.float64_t, ndim=2] rf
+    cdef np.ndarray[np.float64_t, ndim=3] xg
+    cdef np.ndarray[np.float64_t, ndim=3] yg
+    cdef np.ndarray[np.float64_t, ndim=3] zg
+    cdef np.ndarray[np.float64_t, ndim=4] rg
+    cdef np.float64_t c[3]
+    cdef int i, j, k
+    center = data.get_field_parameter("center")
+    c[0] = center[0]; c[1] = center[1]; c[2] = center[2]
+    if len(data['x'].shape) == 1:
+        # One dimensional data
+        xf = data['x']
+        yf = data['y']
+        zf = data['z']
+        rf = np.empty((3, xf.shape[0]), 'float64')
+        for i in range(xf.shape[0]):
+            rf[0, i] = xf[i] - c[0]
+            rf[1, i] = yf[i] - c[1]
+            rf[2, i] = zf[i] - c[2]
+        return rf
+    else:
+        # Three dimensional data
+        xg = data['x']
+        yg = data['y']
+        zg = data['z']
+        rg = np.empty((3, xg.shape[0], xg.shape[1], xg.shape[2]), 'float64')
+        for i in range(xg.shape[0]):
+            for j in range(xg.shape[1]):
+                for k in range(xg.shape[2]):
+                    rg[0,i,j,k] = xg[i,j,k] - c[0]
+                    rg[1,i,j,k] = yg[i,j,k] - c[1]
+                    rg[2,i,j,k] = zg[i,j,k] - c[2]
+        return rg
 
 @cython.boundscheck(False)
 @cython.wraparound(False)
@@ -201,196 +332,3 @@
             greater_ids[i] = 0
     # Return out unique values
     return best_dim, split, less_ids.view("bool"), greater_ids.view("bool")
-@cython.boundscheck(False)
-@cython.wraparound(False)
-@cython.cdivision(True)
-def get_box_grids_level(np.ndarray[np.float64_t, ndim=1] left_edge,
-                        np.ndarray[np.float64_t, ndim=1] right_edge,
-                        int level,
-                        np.ndarray[np.float64_t, ndim=2] left_edges,
-                        np.ndarray[np.float64_t, ndim=2] right_edges,
-                        np.ndarray[np.int32_t, ndim=2] levels,
-                        np.ndarray[np.int32_t, ndim=1] mask,
-                        int min_index = 0):
-    cdef int i, n
-    cdef int nx = left_edges.shape[0]
-    cdef int inside 
-    for i in range(nx):
-        if i < min_index or levels[i,0] != level:
-            mask[i] = 0
-            continue
-        inside = 1
-        for n in range(3):
-            if left_edge[n] >= right_edges[i,n] or \
-               right_edge[n] <= left_edges[i,n]:
-                inside = 0
-                break
-        if inside == 1: mask[i] = 1
-        else: mask[i] = 0
-
-@cython.boundscheck(False)
-@cython.wraparound(False)
-@cython.cdivision(True)
-def get_box_grids_below_level(
-                        np.ndarray[np.float64_t, ndim=1] left_edge,
-                        np.ndarray[np.float64_t, ndim=1] right_edge,
-                        int level,
-                        np.ndarray[np.float64_t, ndim=2] left_edges,
-                        np.ndarray[np.float64_t, ndim=2] right_edges,
-                        np.ndarray[np.int32_t, ndim=2] levels,
-                        np.ndarray[np.int32_t, ndim=1] mask,
-                        int min_level = 0):
-    cdef int i, n
-    cdef int nx = left_edges.shape[0]
-    cdef int inside 
-    for i in range(nx):
-        mask[i] = 0
-        if levels[i,0] <= level and levels[i,0] >= min_level:
-            inside = 1
-            for n in range(3):
-                if left_edge[n] >= right_edges[i,n] or \
-                   right_edge[n] <= left_edges[i,n]:
-                    inside = 0
-                    break
-            if inside == 1: mask[i] = 1
-
-@cython.boundscheck(False)
-@cython.wraparound(False)
-@cython.cdivision(True)
-def find_values_at_point(np.ndarray[np.float64_t, ndim=1] point,
-                         np.ndarray[np.float64_t, ndim=2] left_edges,
-                         np.ndarray[np.float64_t, ndim=2] right_edges,
-                         np.ndarray[np.int32_t, ndim=2] dimensions,
-                         field_names, grid_objects):
-    # This iterates in order, first to last, and then returns with the first
-    # one in which the point is located; this means if you order from highest
-    # level to lowest, you will find the correct grid without consulting child
-    # masking.  Note also that we will do a few relatively slow operations on
-    # strings and whatnot, but they should not be terribly slow.
-    cdef int ind[3], gi, fi
-    cdef int nf = len(field_names)
-    cdef np.float64_t dds
-    cdef np.ndarray[np.float64_t, ndim=3] field
-    cdef np.ndarray[np.float64_t, ndim=1] rv = np.zeros(nf, dtype='float64')
-    for gi in range(left_edges.shape[0]):
-        if not ((left_edges[gi,0] < point[0] < right_edges[gi,0])
-            and (left_edges[gi,1] < point[1] < right_edges[gi,1])
-            and (left_edges[gi,2] < point[2] < right_edges[gi,2])):
-            continue
-        # We found our grid!
-        for fi in range(3):
-            dds = ((right_edges[gi,fi] - left_edges[gi,fi])/
-                   (<np.float64_t> dimensions[gi,fi]))
-            ind[fi] = <int> ((point[fi] - left_edges[gi,fi])/dds)
-        grid = grid_objects[gi]
-        for fi in range(nf):
-            field = grid[field_names[fi]]
-            rv[fi] = field[ind[0], ind[1], ind[2]]
-        return rv
-    raise KeyError
-
-@cython.boundscheck(False)
-@cython.wraparound(False)
-@cython.cdivision(True)
-def obtain_rvec(data):
-    # This is just to let the pointers exist and whatnot.  We can't cdef them
-    # inside conditionals.
-    cdef np.ndarray[np.float64_t, ndim=1] xf
-    cdef np.ndarray[np.float64_t, ndim=1] yf
-    cdef np.ndarray[np.float64_t, ndim=1] zf
-    cdef np.ndarray[np.float64_t, ndim=2] rf
-    cdef np.ndarray[np.float64_t, ndim=3] xg
-    cdef np.ndarray[np.float64_t, ndim=3] yg
-    cdef np.ndarray[np.float64_t, ndim=3] zg
-    cdef np.ndarray[np.float64_t, ndim=4] rg
-    cdef np.float64_t c[3]
-    cdef int i, j, k
-    center = data.get_field_parameter("center")
-    c[0] = center[0]; c[1] = center[1]; c[2] = center[2]
-    if len(data['x'].shape) == 1:
-        # One dimensional data
-        xf = data['x']
-        yf = data['y']
-        zf = data['z']
-        rf = np.empty((3, xf.shape[0]), 'float64')
-        for i in range(xf.shape[0]):
-            rf[0, i] = xf[i] - c[0]
-            rf[1, i] = yf[i] - c[1]
-            rf[2, i] = zf[i] - c[2]
-        return rf
-    else:
-        # Three dimensional data
-        xg = data['x']
-        yg = data['y']
-        zg = data['z']
-        rg = np.empty((3, xg.shape[0], xg.shape[1], xg.shape[2]), 'float64')
-        for i in range(xg.shape[0]):
-            for j in range(xg.shape[1]):
-                for k in range(xg.shape[2]):
-                    rg[0,i,j,k] = xg[i,j,k] - c[0]
-                    rg[1,i,j,k] = yg[i,j,k] - c[1]
-                    rg[2,i,j,k] = zg[i,j,k] - c[2]
-        return rg
-<<<<<<< HEAD
-=======
-
-@cython.boundscheck(False)
-@cython.wraparound(False)
-@cython.cdivision(True)
-def kdtree_get_choices(np.ndarray[np.float64_t, ndim=3] data,
-                       np.ndarray[np.float64_t, ndim=1] l_corner,
-                       np.ndarray[np.float64_t, ndim=1] r_corner):
-    cdef int i, j, k, dim, n_unique, best_dim, n_best, n_grids, addit, my_split
-    n_grids = data.shape[0]
-    cdef np.float64_t **uniquedims, *uniques, split
-    uniquedims = <np.float64_t **> alloca(3 * sizeof(np.float64_t*))
-    for i in range(3):
-        uniquedims[i] = <np.float64_t *> \
-                alloca(2*n_grids * sizeof(np.float64_t))
-    my_max = 0
-    for dim in range(3):
-        n_unique = 0
-        uniques = uniquedims[dim]
-        for i in range(n_grids):
-            # Check for disqualification
-            for j in range(2):
-                #print "Checking against", i,j,dim,data[i,j,dim]
-                if not (l_corner[dim] < data[i, j, dim] and
-                        data[i, j, dim] < r_corner[dim]):
-                    #print "Skipping ", data[i,j,dim]
-                    continue
-                skipit = 0
-                # Add our left ...
-                for k in range(n_unique):
-                    if uniques[k] == data[i, j, dim]:
-                        skipit = 1
-                        #print "Identified", uniques[k], data[i,j,dim], n_unique
-                        break
-                if skipit == 0:
-                    uniques[n_unique] = data[i, j, dim]
-                    n_unique += 1
-        if n_unique > my_max:
-            best_dim = dim
-            my_max = n_unique
-            my_split = (n_unique)/2
-    # I recognize how lame this is.
-    cdef np.ndarray[np.float64_t, ndim=1] tarr = np.empty(my_max, dtype='float64')
-    for i in range(my_max):
-        #print "Setting tarr: ", i, uniquedims[best_dim][i]
-        tarr[i] = uniquedims[best_dim][i]
-    tarr.sort()
-    split = tarr[my_split]
-    cdef np.ndarray[np.uint8_t, ndim=1] less_ids = np.empty(n_grids, dtype='uint8')
-    cdef np.ndarray[np.uint8_t, ndim=1] greater_ids = np.empty(n_grids, dtype='uint8')
-    for i in range(n_grids):
-        if data[i, 0, best_dim] < split:
-            less_ids[i] = 1
-        else:
-            less_ids[i] = 0
-        if data[i, 1, best_dim] > split:
-            greater_ids[i] = 1
-        else:
-            greater_ids[i] = 0
-    # Return out unique values
-    return best_dim, split, less_ids.view("bool"), greater_ids.view("bool")
->>>>>>> 5646aa45
