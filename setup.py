import os, os.path
import sys
import time
import subprocess
import distribute_setup
distribute_setup.use_setuptools()

import setuptools

APP = ['reason.py']
DATA_FILES = []
PY2APP_OPTIONS = {'argv_emulation': True}
<<<<<<< HEAD
VERSION = "1.6"
=======
VERSION = "1.7"
>>>>>>> 95193f59

if os.path.exists('MANIFEST'): os.remove('MANIFEST')

def configuration(parent_package='',top_path=None):
    from numpy.distutils.misc_util import Configuration

    config = Configuration(None, parent_package, top_path)
    config.set_options(ignore_setup_xxx_py=True,
                       assume_default_configuration=True,
                       delegate_options_to_subpackages=True,
                       quiet=True)
    
    config.make_config_py()
    config.make_svn_version_py()
    config.add_subpackage('yt','yt')
    config.add_scripts("scripts/*")

    return config

def setup_package():

    from numpy.distutils.core import setup

    setup(
        name = "yt",
        version = VERSION,
        description = "An analysis and visualization toolkit for Adaptive Mesh " \
                    + "Refinement data, specifically for the Enzo and Orion codes.",
        classifiers = [ "Development Status :: 5 - Production/Stable",
                        "Environment :: Console",
                        "Intended Audience :: Science/Research",
                        "License :: OSI Approved :: GNU General Public License (GPL)",
                        "Operating System :: MacOS :: MacOS X",
                        "Operating System :: POSIX :: AIX",
                        "Operating System :: POSIX :: Linux",
                        "Programming Language :: C",
                        "Programming Language :: Python",
                        "Topic :: Scientific/Engineering :: Astronomy",
                        "Topic :: Scientific/Engineering :: Physics",
                        "Topic :: Scientific/Engineering :: Visualization", ],
        keywords='astronomy astrophysics visualization amr adaptivemeshrefinement',
        entry_points = { 'console_scripts' : [
                            'yt = yt.command_line:run_main',
                       ]},
        author="Matthew J. Turk",
        author_email="matthewturk@gmail.com",
        url = "http://yt.enzotools.org/",
        license="GPL-3",
        configuration=configuration,
        app=APP, # for py2app
        data_files=DATA_FILES,
        options={'py2app':PY2APP_OPTIONS},
        zip_safe=False,
        package_data = {'': ['*.so'], }
        )
    return

if __name__ == '__main__':
    setup_package()<|MERGE_RESOLUTION|>--- conflicted
+++ resolved
@@ -10,11 +10,7 @@
 APP = ['reason.py']
 DATA_FILES = []
 PY2APP_OPTIONS = {'argv_emulation': True}
-<<<<<<< HEAD
-VERSION = "1.6"
-=======
 VERSION = "1.7"
->>>>>>> 95193f59
 
 if os.path.exists('MANIFEST'): os.remove('MANIFEST')
 
@@ -56,6 +52,10 @@
                         "Topic :: Scientific/Engineering :: Physics",
                         "Topic :: Scientific/Engineering :: Visualization", ],
         keywords='astronomy astrophysics visualization amr adaptivemeshrefinement',
+        #install_requires = ['matplotlib', 'numpy','ipython'],
+        extras_require = { 'GUI' : ['wxPython'],
+                           'storage' : ['h5py'], 
+                           'pdf' : ['pypdf']},
         entry_points = { 'console_scripts' : [
                             'yt = yt.command_line:run_main',
                        ]},
