import yt

# Load the dataset.
<<<<<<< HEAD
ds = load("IsolatedGalaxy/galaxy0030/galaxy0030")
=======
ds = yt.load("IsolatedGalaxy/galaxy0030/galaxy0030")
>>>>>>> 3bd624d4

# Create a sphere of radius 100 kpc in the center of the domain.
my_sphere = ds.sphere("c", (100.0, "kpc"))

# Create a PhasePlot object.
# Setting weight to None will calculate a sum.
# Setting weight to a field will calculate an average
# weighted by that field.
plot = yt.PhasePlot(my_sphere, "density", "temperature", "cell_mass",
                 weight_field=None)

# Set the units of mass to be in solar masses (not the default in cgs)
plot.set_unit('cell_mass', 'Msun')

# Save the image.
# Optionally, give a string as an argument
# to name files with a keyword.
plot.save()
<|MERGE_RESOLUTION|>--- conflicted
+++ resolved
@@ -1,11 +1,7 @@
 import yt
 
 # Load the dataset.
-<<<<<<< HEAD
-ds = load("IsolatedGalaxy/galaxy0030/galaxy0030")
-=======
 ds = yt.load("IsolatedGalaxy/galaxy0030/galaxy0030")
->>>>>>> 3bd624d4
 
 # Create a sphere of radius 100 kpc in the center of the domain.
 my_sphere = ds.sphere("c", (100.0, "kpc"))
@@ -15,7 +11,7 @@
 # Setting weight to a field will calculate an average
 # weighted by that field.
 plot = yt.PhasePlot(my_sphere, "density", "temperature", "cell_mass",
-                 weight_field=None)
+                    weight_field=None)
 
 # Set the units of mass to be in solar masses (not the default in cgs)
 plot.set_unit('cell_mass', 'Msun')
