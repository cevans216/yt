import yt
import numpy as np

# Load the dataset.
<<<<<<< HEAD
ds = load("Enzo_64/DD0043/data0043")

# Create a data container (like a sphere or region) that
# represents the entire domain.
dd = ds.all_data()
=======
ds = yt.load("Enzo_64/DD0043/data0043")

# Create a data container (like a sphere or region) that
# represents the entire domain.
ad = ds.h.all_data()
>>>>>>> 3bd624d4

# Get the minimum and maximum densities.
mi, ma = ad.quantities.extrema("density")

# Create a transfer function to map field values to colors.
# We bump up our minimum to cut out some of the background fluid
tf = yt.ColorTransferFunction((np.log10(mi)+1, np.log10(ma)))

# Add three guassians, evenly spaced between the min and
# max specified above with widths of 0.02 and using the
# gist_stern colormap.
tf.add_layers(5, w=0.02, colormap="spectral")

# Choose a center for the render.
c = [0.5, 0.5, 0.5]

# Choose a vector representing the viewing direction.
L = [0.5, 0.2, 0.7]

# Set the width of the image.
# Decreasing or increasing this value
# results in a zoom in or out.
W = 1.0

# The number of pixels along one side of the image.
# The final image will have Npixel^2 pixels.
Npixels = 512

# Create a camera object.
# This object creates the images and
# can be moved and rotated.
cam = ds.camera(c, L, W, Npixels, tf)

# Create a snapshot.
# The return value of this function could also be accepted, modified (or saved
# for later manipulation) and then put written out using write_bitmap.
# clip_ratio applies a maximum to the function, which is set to that value
# times the .std() of the array.
cam.snapshot("%s_volume_rendered.png" % ds, clip_ratio=8.0)<|MERGE_RESOLUTION|>--- conflicted
+++ resolved
@@ -2,19 +2,11 @@
 import numpy as np
 
 # Load the dataset.
-<<<<<<< HEAD
-ds = load("Enzo_64/DD0043/data0043")
-
-# Create a data container (like a sphere or region) that
-# represents the entire domain.
-dd = ds.all_data()
-=======
 ds = yt.load("Enzo_64/DD0043/data0043")
 
 # Create a data container (like a sphere or region) that
 # represents the entire domain.
-ad = ds.h.all_data()
->>>>>>> 3bd624d4
+ad = ds.all_data()
 
 # Get the minimum and maximum densities.
 mi, ma = ad.quantities.extrema("density")
