--- conflicted
+++ resolved
@@ -142,13 +142,8 @@
     - yt/frontends/boxlib/tests/test_outputs.py:test_NyxDataset
     - yt/frontends/boxlib/tests/test_outputs.py:test_WarpXDataset
 
-<<<<<<< HEAD
   local_ramses_003:
-    - yt/frontends/ramses/tests/test_outputs.py
-=======
-  local_ramses_002:
     - yt/frontends/ramses/tests/test_outputs.py:test_output_00080
->>>>>>> d2186471
 
   local_ytdata_007:
     - yt/frontends/ytdata/tests/test_outputs.py
